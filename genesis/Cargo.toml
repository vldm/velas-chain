[package]
authors = ["Solana Maintainers <maintainers@solana.foundation>"]
edition = "2018"
name = "solana-genesis"
description = "Blockchain, Rebuilt for Scale"
version = "1.5.19"
repository = "https://github.com/solana-labs/solana"
license = "Apache-2.0"
homepage = "https://solana.com/"
documentation = "https://docs.rs/solana-genesis"

[dependencies]
base64 = "0.12.3"
clap = "2.33.1"
chrono = "0.4"
serde = "1.0.118"
serde_json = "1.0.56"
serde_yaml = "0.8.13"
<<<<<<< HEAD
solana-budget-program = { path = "../programs/budget", version = "=1.5.18" }
solana-clap-utils = { path = "../clap-utils", version = "=1.5.18" }
solana-cli-config = { path = "../cli-config", version = "=1.5.18" }
solana-exchange-program = { path = "../programs/exchange", version = "=1.5.18" }
solana-ledger = { path = "../ledger", version = "=1.5.18" }
solana-logger = { path = "../logger", version = "=1.5.18" }
solana-runtime = { path = "../runtime", version = "=1.5.18" }
solana-sdk = { path = "../sdk", version = "=1.5.18" }
solana-stake-program = { path = "../programs/stake", version = "=1.5.18" }
solana-version = { path = "../version" }
solana-vest-program = { path = "../programs/vest", version = "=1.5.18" }
solana-vote-program = { path = "../programs/vote", version = "=1.5.18" }
solana-evm-loader-program = { path = "../evm-utils/programs/evm_loader" }
evm-state = { path = "../evm-utils/evm-state" }
evm-rpc = { path = "../evm-utils/evm-rpc" }
=======
solana-budget-program = { path = "../programs/budget", version = "=1.5.19" }
solana-clap-utils = { path = "../clap-utils", version = "=1.5.19" }
solana-cli-config = { path = "../cli-config", version = "=1.5.19" }
solana-exchange-program = { path = "../programs/exchange", version = "=1.5.19" }
solana-ledger = { path = "../ledger", version = "=1.5.19" }
solana-logger = { path = "../logger", version = "=1.5.19" }
solana-runtime = { path = "../runtime", version = "=1.5.19" }
solana-sdk = { path = "../sdk", version = "=1.5.19" }
solana-stake-program = { path = "../programs/stake", version = "=1.5.19" }
solana-version = { path = "../version", version = "=1.5.19" }
solana-vest-program = { path = "../programs/vest", version = "=1.5.19" }
solana-vote-program = { path = "../programs/vote", version = "=1.5.19" }
>>>>>>> 936ff742
tempfile = "3.1.0"
once_cell = "1.7.2"
log = "0.4"

[[bin]]
name = "velas-genesis"
path = "src/main.rs"

[lib]
name = "solana_genesis"

[package.metadata.docs.rs]
targets = ["x86_64-unknown-linux-gnu"]

[features]
default = ["with_evm"]
with_evm = []<|MERGE_RESOLUTION|>--- conflicted
+++ resolved
@@ -16,23 +16,6 @@
 serde = "1.0.118"
 serde_json = "1.0.56"
 serde_yaml = "0.8.13"
-<<<<<<< HEAD
-solana-budget-program = { path = "../programs/budget", version = "=1.5.18" }
-solana-clap-utils = { path = "../clap-utils", version = "=1.5.18" }
-solana-cli-config = { path = "../cli-config", version = "=1.5.18" }
-solana-exchange-program = { path = "../programs/exchange", version = "=1.5.18" }
-solana-ledger = { path = "../ledger", version = "=1.5.18" }
-solana-logger = { path = "../logger", version = "=1.5.18" }
-solana-runtime = { path = "../runtime", version = "=1.5.18" }
-solana-sdk = { path = "../sdk", version = "=1.5.18" }
-solana-stake-program = { path = "../programs/stake", version = "=1.5.18" }
-solana-version = { path = "../version" }
-solana-vest-program = { path = "../programs/vest", version = "=1.5.18" }
-solana-vote-program = { path = "../programs/vote", version = "=1.5.18" }
-solana-evm-loader-program = { path = "../evm-utils/programs/evm_loader" }
-evm-state = { path = "../evm-utils/evm-state" }
-evm-rpc = { path = "../evm-utils/evm-rpc" }
-=======
 solana-budget-program = { path = "../programs/budget", version = "=1.5.19" }
 solana-clap-utils = { path = "../clap-utils", version = "=1.5.19" }
 solana-cli-config = { path = "../cli-config", version = "=1.5.19" }
@@ -42,10 +25,12 @@
 solana-runtime = { path = "../runtime", version = "=1.5.19" }
 solana-sdk = { path = "../sdk", version = "=1.5.19" }
 solana-stake-program = { path = "../programs/stake", version = "=1.5.19" }
-solana-version = { path = "../version", version = "=1.5.19" }
+solana-version = { path = "../version" }
 solana-vest-program = { path = "../programs/vest", version = "=1.5.19" }
 solana-vote-program = { path = "../programs/vote", version = "=1.5.19" }
->>>>>>> 936ff742
+solana-evm-loader-program = { path = "../evm-utils/programs/evm_loader" }
+evm-state = { path = "../evm-utils/evm-state" }
+evm-rpc = { path = "../evm-utils/evm-rpc" }
 tempfile = "3.1.0"
 once_cell = "1.7.2"
 log = "0.4"
