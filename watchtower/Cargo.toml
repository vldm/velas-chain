--- conflicted
+++ resolved
@@ -13,17 +13,6 @@
 clap = "2.33.1"
 log = "0.4.11"
 humantime = "2.0.1"
-<<<<<<< HEAD
-solana-clap-utils = { path = "../clap-utils", version = "=1.5.18" }
-solana-cli-config = { path = "../cli-config", version = "=1.5.18" }
-solana-cli-output = { path = "../cli-output", version = "=1.5.18" }
-solana-client = { path = "../client", version = "=1.5.18" }
-solana-logger = { path = "../logger", version = "=1.5.18" }
-solana-metrics = { path = "../metrics", version = "=1.5.18" }
-solana-notifier = { path = "../notifier", version = "=1.5.18" }
-solana-sdk = { path = "../sdk", version = "=1.5.18" }
-solana-version = { path = "../version" }
-=======
 solana-clap-utils = { path = "../clap-utils", version = "=1.5.19" }
 solana-cli-config = { path = "../cli-config", version = "=1.5.19" }
 solana-cli-output = { path = "../cli-output", version = "=1.5.19" }
@@ -32,8 +21,7 @@
 solana-metrics = { path = "../metrics", version = "=1.5.19" }
 solana-notifier = { path = "../notifier", version = "=1.5.19" }
 solana-sdk = { path = "../sdk", version = "=1.5.19" }
-solana-version = { path = "../version", version = "=1.5.19" }
->>>>>>> 936ff742
+solana-version = { path = "../version" }
 
 [package.metadata.docs.rs]
 targets = ["x86_64-unknown-linux-gnu"]