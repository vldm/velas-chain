//! Stake state
//! * delegate stakes to vote accounts
//! * keep track of rewards
//! * own mining pools

use crate::{
    config::Config,
    id,
    stake_instruction::{LockupArgs, StakeError},
};
use serde_derive::{Deserialize, Serialize};
use solana_sdk::{
    account::Account,
    account_utils::{State, StateMut},
    clock::{Clock, Epoch, UnixTimestamp},
    ic_msg,
    instruction::{checked_add, InstructionError},
    keyed_account::KeyedAccount,
    process_instruction::InvokeContext,
    pubkey::Pubkey,
    rent::{Rent, ACCOUNT_STORAGE_OVERHEAD},
    stake_history::{StakeHistory, StakeHistoryEntry},
};
use solana_vote_program::vote_state::{VoteState, VoteStateVersions};
use std::{collections::HashSet, convert::TryFrom};

/// Minimal amount for delegate to create stake account. = 10k
pub const MIN_DELEGATE_STAKE_AMOUNT: u64 = solana_sdk::native_token::sol_to_lamports_u64(10_000);

/// Amount of stake to be in majority = 1M
pub const MIN_STAKERS_TO_BE_MAJORITY: u64 =
    solana_sdk::native_token::sol_to_lamports_u64(1_000_000);

/// Number of stakers with lamports more than 1M, to start filtering = 19
pub const NUM_MAJOR_STAKERS_FOR_FILTERING: usize = 19;

#[derive(Debug, Serialize, Deserialize, PartialEq, Clone, Copy, AbiExample)]
#[allow(clippy::large_enum_variant)]
pub enum StakeState {
    Uninitialized,
    Initialized(Meta),
    Stake(Meta, Stake),
    RewardsPool,
}

#[derive(Debug)]
pub enum SkippedReason {
    ZeroPoints,
    ZeroPointValue,
    ZeroReward,
    ZeroCreditsAndReturnZero,
    ZeroCreditsAndReturnCurrent,
}

impl From<SkippedReason> for InflationPointCalculationEvent {
    fn from(reason: SkippedReason) -> Self {
        InflationPointCalculationEvent::Skipped(reason)
    }
}

#[derive(Debug)]
pub enum InflationPointCalculationEvent {
    CalculatedPoints(u64, u128, u128, u128),
    SplitRewards(u64, u64, u64, PointValue),
    EffectiveStakeAtRewardedEpoch(u64),
    RentExemptReserve(u64),
    Delegation(Delegation, Pubkey),
    Commission(u8),
    CreditsObserved(u64, Option<u64>),
    Skipped(SkippedReason),
}

pub(crate) fn null_tracer() -> Option<impl FnMut(&InflationPointCalculationEvent)> {
    None::<fn(&_)>
}

impl Default for StakeState {
    fn default() -> Self {
        StakeState::Uninitialized
    }
}

impl StakeState {
    pub fn get_rent_exempt_reserve(rent: &Rent) -> u64 {
        rent.minimum_balance(std::mem::size_of::<StakeState>())
    }

    // utility function, used by Stakes, tests
    pub fn from(account: &Account) -> Option<StakeState> {
        account.state().ok()
    }

    pub fn stake_from(account: &Account) -> Option<Stake> {
        Self::from(account).and_then(|state: Self| state.stake())
    }
    pub fn stake(&self) -> Option<Stake> {
        match self {
            StakeState::Stake(_meta, stake) => Some(*stake),
            _ => None,
        }
    }

    pub fn delegation_from(account: &Account) -> Option<Delegation> {
        Self::from(account).and_then(|state: Self| state.delegation())
    }
    pub fn delegation(&self) -> Option<Delegation> {
        match self {
            StakeState::Stake(_meta, stake) => Some(stake.delegation),
            _ => None,
        }
    }

    pub fn authorized_from(account: &Account) -> Option<Authorized> {
        Self::from(account).and_then(|state: Self| state.authorized())
    }

    pub fn authorized(&self) -> Option<Authorized> {
        match self {
            StakeState::Stake(meta, _stake) => Some(meta.authorized),
            StakeState::Initialized(meta) => Some(meta.authorized),
            _ => None,
        }
    }

    pub fn lockup_from(account: &Account) -> Option<Lockup> {
        Self::from(account).and_then(|state: Self| state.lockup())
    }

    pub fn lockup(&self) -> Option<Lockup> {
        self.meta().map(|meta| meta.lockup)
    }

    pub fn meta_from(account: &Account) -> Option<Meta> {
        Self::from(account).and_then(|state: Self| state.meta())
    }

    pub fn meta(&self) -> Option<Meta> {
        match self {
            StakeState::Stake(meta, _stake) => Some(*meta),
            StakeState::Initialized(meta) => Some(*meta),
            _ => None,
        }
    }
}

#[derive(Debug, Serialize, Deserialize, PartialEq, Clone, Copy, AbiExample)]
pub enum StakeAuthorize {
    Staker,
    Withdrawer,
}

#[derive(Default, Debug, Serialize, Deserialize, PartialEq, Clone, Copy, AbiExample)]
pub struct Lockup {
    /// UnixTimestamp at which this stake will allow withdrawal, unless the
    ///   transaction is signed by the custodian
    pub unix_timestamp: UnixTimestamp,
    /// epoch height at which this stake will allow withdrawal, unless the
    ///   transaction is signed by the custodian
    pub epoch: Epoch,
    /// custodian signature on a transaction exempts the operation from
    ///  lockup constraints
    pub custodian: Pubkey,
}

impl Lockup {
    pub fn is_in_force(&self, clock: &Clock, custodian: Option<&Pubkey>) -> bool {
        if custodian == Some(&self.custodian) {
            return false;
        }
        self.unix_timestamp > clock.unix_timestamp || self.epoch > clock.epoch
    }
}

#[derive(Default, Debug, Serialize, Deserialize, PartialEq, Clone, Copy, AbiExample)]
pub struct Authorized {
    pub staker: Pubkey,
    pub withdrawer: Pubkey,
}

#[derive(Default, Debug, Serialize, Deserialize, PartialEq, Clone, Copy, AbiExample)]
pub struct Meta {
    pub rent_exempt_reserve: u64,
    pub authorized: Authorized,
    pub lockup: Lockup,
}

impl Meta {
    pub fn set_lockup(
        &mut self,
        lockup: &LockupArgs,
        signers: &HashSet<Pubkey>,
    ) -> Result<(), InstructionError> {
        if !signers.contains(&self.lockup.custodian) {
            return Err(InstructionError::MissingRequiredSignature);
        }
        if let Some(unix_timestamp) = lockup.unix_timestamp {
            self.lockup.unix_timestamp = unix_timestamp;
        }
        if let Some(epoch) = lockup.epoch {
            self.lockup.epoch = epoch;
        }
        if let Some(custodian) = lockup.custodian {
            self.lockup.custodian = custodian;
        }
        Ok(())
    }

    pub fn rewrite_rent_exempt_reserve(
        &mut self,
        rent: &Rent,
        data_len: usize,
    ) -> Option<(u64, u64)> {
        let corrected_rent_exempt_reserve = rent.minimum_balance(data_len);
        if corrected_rent_exempt_reserve != self.rent_exempt_reserve {
            // We forcibly update rent_excempt_reserve even
            // if rent_exempt_reserve > account_balance, hoping user might restore
            // rent_exempt status by depositing.
            let (old, new) = (self.rent_exempt_reserve, corrected_rent_exempt_reserve);
            self.rent_exempt_reserve = corrected_rent_exempt_reserve;
            Some((old, new))
        } else {
            None
        }
    }
}

#[derive(Debug, Serialize, Deserialize, PartialEq, Clone, Copy, AbiExample)]
pub struct Delegation {
    /// to whom the stake is delegated
    pub voter_pubkey: Pubkey,
    /// activated stake amount, set at delegate() time
    pub stake: u64,
    /// epoch at which this stake was activated, std::Epoch::MAX if is a bootstrap stake
    pub activation_epoch: Epoch,
    /// epoch the stake was deactivated, std::Epoch::MAX if not deactivated
    pub deactivation_epoch: Epoch,
    /// how much stake we can activate per-epoch as a fraction of currently effective stake
    pub warmup_cooldown_rate: f64,
}

impl Default for Delegation {
    fn default() -> Self {
        Self {
            voter_pubkey: Pubkey::default(),
            stake: 0,
            activation_epoch: 0,
            deactivation_epoch: std::u64::MAX,
            warmup_cooldown_rate: Config::default().warmup_cooldown_rate,
        }
    }
}

impl Delegation {
    pub fn new(
        voter_pubkey: &Pubkey,
        stake: u64,
        activation_epoch: Epoch,
        warmup_cooldown_rate: f64,
    ) -> Self {
        Self {
            voter_pubkey: *voter_pubkey,
            stake,
            activation_epoch,
            warmup_cooldown_rate,
            ..Delegation::default()
        }
    }
    pub fn is_bootstrap(&self) -> bool {
        self.activation_epoch == std::u64::MAX
    }

    pub fn stake(
        &self,
        epoch: Epoch,
        history: Option<&StakeHistory>,
        fix_stake_deactivate: bool,
    ) -> u64 {
        self.stake_activating_and_deactivating(epoch, history, fix_stake_deactivate)
            .0
    }

    // returned tuple is (effective, activating, deactivating) stake
    #[allow(clippy::comparison_chain)]
    pub fn stake_activating_and_deactivating(
        &self,
        target_epoch: Epoch,
        history: Option<&StakeHistory>,
        fix_stake_deactivate: bool,
    ) -> (u64, u64, u64) {
        let delegated_stake = self.stake;

        // first, calculate an effective and activating stake
        let (effective_stake, activating_stake) =
            self.stake_and_activating(target_epoch, history, fix_stake_deactivate);

        // then de-activate some portion if necessary
        if target_epoch < self.deactivation_epoch {
            // not deactivated
            (effective_stake, activating_stake, 0)
        } else if target_epoch == self.deactivation_epoch {
            // can only deactivate what's activated
            (effective_stake, 0, effective_stake.min(delegated_stake))
        } else if let Some((history, mut prev_epoch, mut prev_cluster_stake)) =
            history.and_then(|history| {
                history
                    .get(&self.deactivation_epoch)
                    .map(|cluster_stake_at_deactivation_epoch| {
                        (
                            history,
                            self.deactivation_epoch,
                            cluster_stake_at_deactivation_epoch,
                        )
                    })
            })
        {
            // target_epoch > self.deactivation_epoch

            // loop from my deactivation epoch until the target epoch
            // current effective stake is updated using its previous epoch's cluster stake
            let mut current_epoch;
            let mut current_effective_stake = effective_stake;
            loop {
                current_epoch = prev_epoch + 1;
                // if there is no deactivating stake at prev epoch, we should have been
                // fully undelegated at this moment
                if prev_cluster_stake.deactivating == 0 {
                    break;
                }

                // I'm trying to get to zero, how much of the deactivation in stake
                //   this account is entitled to take
                let weight =
                    current_effective_stake as f64 / prev_cluster_stake.deactivating as f64;

                // portion of newly not-effective cluster stake I'm entitled to at current epoch
                let newly_not_effective_cluster_stake =
                    prev_cluster_stake.effective as f64 * self.warmup_cooldown_rate;
                let newly_not_effective_stake =
                    ((weight * newly_not_effective_cluster_stake) as u64).max(1);

                current_effective_stake =
                    current_effective_stake.saturating_sub(newly_not_effective_stake);
                if current_effective_stake == 0 {
                    break;
                }

                if current_epoch >= target_epoch {
                    break;
                }
                if let Some(current_cluster_stake) = history.get(&current_epoch) {
                    prev_epoch = current_epoch;
                    prev_cluster_stake = current_cluster_stake;
                } else {
                    break;
                }
            }

            // deactivating stake should equal to all of currently remaining effective stake
            (current_effective_stake, 0, current_effective_stake)
        } else {
            // no history or I've dropped out of history, so assume fully deactivated
            (0, 0, 0)
        }
    }

    // returned tuple is (effective, activating) stake
    fn stake_and_activating(
        &self,
        target_epoch: Epoch,
        history: Option<&StakeHistory>,
        fix_stake_deactivate: bool,
    ) -> (u64, u64) {
        let delegated_stake = self.stake;

        if self.is_bootstrap() {
            // fully effective immediately
            (delegated_stake, 0)
        } else if fix_stake_deactivate && self.activation_epoch == self.deactivation_epoch {
            // activated but instantly deactivated; no stake at all regardless of target_epoch
            // this must be after the bootstrap check and before all-is-activating check
            (0, 0)
        } else if target_epoch == self.activation_epoch {
            // all is activating
            (0, delegated_stake)
        } else if target_epoch < self.activation_epoch {
            // not yet enabled
            (0, 0)
        } else if let Some((history, mut prev_epoch, mut prev_cluster_stake)) =
            history.and_then(|history| {
                history
                    .get(&self.activation_epoch)
                    .map(|cluster_stake_at_activation_epoch| {
                        (
                            history,
                            self.activation_epoch,
                            cluster_stake_at_activation_epoch,
                        )
                    })
            })
        {
            // target_epoch > self.activation_epoch

            // loop from my activation epoch until the target epoch summing up my entitlement
            // current effective stake is updated using its previous epoch's cluster stake
            let mut current_epoch;
            let mut current_effective_stake = 0;
            loop {
                current_epoch = prev_epoch + 1;
                // if there is no activating stake at prev epoch, we should have been
                // fully effective at this moment
                if prev_cluster_stake.activating == 0 {
                    break;
                }

                // how much of the growth in stake this account is
                //  entitled to take
                let remaining_activating_stake = delegated_stake - current_effective_stake;
                let weight =
                    remaining_activating_stake as f64 / prev_cluster_stake.activating as f64;

                // portion of newly effective cluster stake I'm entitled to at current epoch
                let newly_effective_cluster_stake =
                    prev_cluster_stake.effective as f64 * self.warmup_cooldown_rate;
                let newly_effective_stake =
                    ((weight * newly_effective_cluster_stake) as u64).max(1);

                current_effective_stake += newly_effective_stake;
                if current_effective_stake >= delegated_stake {
                    current_effective_stake = delegated_stake;
                    break;
                }

                if current_epoch >= target_epoch || current_epoch >= self.deactivation_epoch {
                    break;
                }
                if let Some(current_cluster_stake) = history.get(&current_epoch) {
                    prev_epoch = current_epoch;
                    prev_cluster_stake = current_cluster_stake;
                } else {
                    break;
                }
            }

            (
                current_effective_stake,
                delegated_stake - current_effective_stake,
            )
        } else {
            // no history or I've dropped out of history, so assume fully effective
            (delegated_stake, 0)
        }
    }

    pub(crate) fn rewrite_stake(
        &mut self,
        account_balance: u64,
        rent_exempt_balance: u64,
    ) -> Option<(u64, u64)> {
        // note that this will intentionally overwrite innocent
        // deactivated-then-immeditealy-withdrawn stake accounts as well
        // this is chosen to minimize the risks from complicated logic,
        // over some unneeded rewrites
        let corrected_stake = account_balance.saturating_sub(rent_exempt_balance);
        if self.stake != corrected_stake {
            // this could result in creating a 0-staked account;
            // rewards and staking calc can handle it.
            let (old, new) = (self.stake, corrected_stake);
            self.stake = corrected_stake;
            Some((old, new))
        } else {
            None
        }
    }
}

#[derive(Debug, Default, Serialize, Deserialize, PartialEq, Clone, Copy, AbiExample)]
pub struct Stake {
    pub delegation: Delegation,
    /// credits observed is credits from vote account state when delegated or redeemed
    pub credits_observed: u64,
}

impl Authorized {
    pub fn auto(authorized: &Pubkey) -> Self {
        Self {
            staker: *authorized,
            withdrawer: *authorized,
        }
    }
    pub fn check(
        &self,
        signers: &HashSet<Pubkey>,
        stake_authorize: StakeAuthorize,
    ) -> Result<(), InstructionError> {
        match stake_authorize {
            StakeAuthorize::Staker if signers.contains(&self.staker) => Ok(()),
            StakeAuthorize::Withdrawer if signers.contains(&self.withdrawer) => Ok(()),
            _ => Err(InstructionError::MissingRequiredSignature),
        }
    }

    pub fn authorize(
        &mut self,
        signers: &HashSet<Pubkey>,
        new_authorized: &Pubkey,
        stake_authorize: StakeAuthorize,
        lockup_custodian_args: Option<(&Lockup, &Clock, Option<&Pubkey>)>,
    ) -> Result<(), InstructionError> {
        match stake_authorize {
            StakeAuthorize::Staker => {
                // Allow either the staker or the withdrawer to change the staker key
                if !signers.contains(&self.staker) && !signers.contains(&self.withdrawer) {
                    return Err(InstructionError::MissingRequiredSignature);
                }
                self.staker = *new_authorized
            }
            StakeAuthorize::Withdrawer => {
                if let Some((lockup, clock, custodian)) = lockup_custodian_args {
                    if lockup.is_in_force(&clock, None) {
                        match custodian {
                            None => {
                                return Err(StakeError::CustodianMissing.into());
                            }
                            Some(custodian) => {
                                if !signers.contains(custodian) {
                                    return Err(StakeError::CustodianSignatureMissing.into());
                                }

                                if lockup.is_in_force(&clock, Some(custodian)) {
                                    return Err(StakeError::LockupInForce.into());
                                }
                            }
                        }
                    }
                }
                self.check(signers, stake_authorize)?;
                self.withdrawer = *new_authorized
            }
        }
        Ok(())
    }
}

/// captures a rewards round as lamports to be awarded
///  and the total points over which those lamports
///  are to be distributed
//  basically read as rewards/points, but in integers instead of as an f64
#[derive(Clone, Debug, PartialEq)]
pub struct PointValue {
    pub rewards: u64, // lamports to split
    pub points: u128, // over these points
}

impl Stake {
    pub fn stake(
        &self,
        epoch: Epoch,
        history: Option<&StakeHistory>,
        fix_stake_deactivate: bool,
    ) -> u64 {
        self.delegation.stake(epoch, history, fix_stake_deactivate)
    }

    pub fn redeem_rewards(
        &mut self,
        point_value: &PointValue,
        vote_state: &VoteState,
        stake_history: Option<&StakeHistory>,
        inflation_point_calc_tracer: &mut Option<impl FnMut(&InflationPointCalculationEvent)>,
        fix_stake_deactivate: bool,
    ) -> Option<(u64, u64)> {
        if let Some(inflation_point_calc_tracer) = inflation_point_calc_tracer {
            inflation_point_calc_tracer(&InflationPointCalculationEvent::CreditsObserved(
                self.credits_observed,
                None,
            ));
        }
        self.calculate_rewards(
            point_value,
            vote_state,
            stake_history,
            inflation_point_calc_tracer,
            fix_stake_deactivate,
        )
        .map(|(stakers_reward, voters_reward, credits_observed)| {
            if let Some(inflation_point_calc_tracer) = inflation_point_calc_tracer {
                inflation_point_calc_tracer(&InflationPointCalculationEvent::CreditsObserved(
                    self.credits_observed,
                    Some(credits_observed),
                ));
            }
            self.credits_observed = credits_observed;
            self.delegation.stake += stakers_reward;
            (stakers_reward, voters_reward)
        })
    }

    pub fn calculate_points(
        &self,
        vote_state: &VoteState,
        stake_history: Option<&StakeHistory>,
        inflation_point_calc_tracer: &mut Option<impl FnMut(&InflationPointCalculationEvent)>,
        fix_stake_deactivate: bool,
    ) -> u128 {
        self.calculate_points_and_credits(
            vote_state,
            stake_history,
            inflation_point_calc_tracer,
            fix_stake_deactivate,
        )
        .0
    }

    /// for a given stake and vote_state, calculate how many
    ///   points were earned (credits * stake) and new value
    ///   for credits_observed were the points paid
    fn calculate_points_and_credits(
        &self,
        new_vote_state: &VoteState,
        stake_history: Option<&StakeHistory>,
        inflation_point_calc_tracer: &mut Option<impl FnMut(&InflationPointCalculationEvent)>,
        fix_stake_deactivate: bool,
    ) -> (u128, u64) {
        // if there is no newer credits since observed, return no point
        if new_vote_state.credits() <= self.credits_observed {
            if fix_stake_deactivate {
                if let Some(inflation_point_calc_tracer) = inflation_point_calc_tracer {
                    inflation_point_calc_tracer(&SkippedReason::ZeroCreditsAndReturnCurrent.into());
                }
                return (0, self.credits_observed);
            } else {
                if let Some(inflation_point_calc_tracer) = inflation_point_calc_tracer {
                    inflation_point_calc_tracer(&SkippedReason::ZeroCreditsAndReturnZero.into());
                }
                return (0, 0);
            }
        }

        let mut points = 0;
        let mut new_credits_observed = self.credits_observed;

        for (epoch, final_epoch_credits, initial_epoch_credits) in
            new_vote_state.epoch_credits().iter().copied()
        {
            let stake = u128::from(self.delegation.stake(
                epoch,
                stake_history,
                fix_stake_deactivate,
            ));

            // figure out how much this stake has seen that
            //   for which the vote account has a record
            let earned_credits = if self.credits_observed < initial_epoch_credits {
                // the staker observed the entire epoch
                final_epoch_credits - initial_epoch_credits
            } else if self.credits_observed < final_epoch_credits {
                // the staker registered sometime during the epoch, partial credit
                final_epoch_credits - new_credits_observed
            } else {
                // the staker has already observed or been redeemed this epoch
                //  or was activated after this epoch
                0
            };
            let earned_credits = u128::from(earned_credits);

            // don't want to assume anything about order of the iterator...
            new_credits_observed = new_credits_observed.max(final_epoch_credits);

            // finally calculate points for this epoch
            let earned_points = stake * earned_credits;
            points += earned_points;

            if let Some(inflation_point_calc_tracer) = inflation_point_calc_tracer {
                inflation_point_calc_tracer(&InflationPointCalculationEvent::CalculatedPoints(
                    epoch,
                    stake,
                    earned_credits,
                    earned_points,
                ));
            }
        }

        (points, new_credits_observed)
    }

    /// for a given stake and vote_state, calculate what distributions and what updates should be made
    /// returns a tuple in the case of a payout of:
    ///   * staker_rewards to be distributed
    ///   * voter_rewards to be distributed
    ///   * new value for credits_observed in the stake
    /// returns None if there's no payout or if any deserved payout is < 1 lamport
    pub fn calculate_rewards(
        &self,
        point_value: &PointValue,
        vote_state: &VoteState,
        stake_history: Option<&StakeHistory>,
        inflation_point_calc_tracer: &mut Option<impl FnMut(&InflationPointCalculationEvent)>,
        fix_stake_deactivate: bool,
    ) -> Option<(u64, u64, u64)> {
        let (points, credits_observed) = self.calculate_points_and_credits(
            vote_state,
            stake_history,
            inflation_point_calc_tracer,
            fix_stake_deactivate,
        );

        // Drive credits_observed forward unconditionally when rewards are disabled
        if point_value.rewards == 0 && fix_stake_deactivate {
            return Some((0, 0, credits_observed));
        }

        if points == 0 {
            if let Some(inflation_point_calc_tracer) = inflation_point_calc_tracer {
                inflation_point_calc_tracer(&SkippedReason::ZeroPoints.into());
            }
            return None;
        }
        if point_value.points == 0 {
            if let Some(inflation_point_calc_tracer) = inflation_point_calc_tracer {
                inflation_point_calc_tracer(&SkippedReason::ZeroPointValue.into());
            }
            return None;
        }

        let rewards = points
            .checked_mul(u128::from(point_value.rewards))
            .unwrap()
            .checked_div(point_value.points)
            .unwrap();

        let rewards = u64::try_from(rewards).unwrap();

        // don't bother trying to split if fractional lamports got truncated
        if rewards == 0 {
            if let Some(inflation_point_calc_tracer) = inflation_point_calc_tracer {
                inflation_point_calc_tracer(&SkippedReason::ZeroReward.into());
            }
            return None;
        }
        let (voter_rewards, staker_rewards, is_split) = vote_state.commission_split(rewards);
        if let Some(inflation_point_calc_tracer) = inflation_point_calc_tracer {
            inflation_point_calc_tracer(&InflationPointCalculationEvent::SplitRewards(
                rewards,
                voter_rewards,
                staker_rewards,
                (*point_value).clone(),
            ));
        }

        if (voter_rewards == 0 || staker_rewards == 0) && is_split {
            // don't collect if we lose a whole lamport somewhere
            //  is_split means there should be tokens on both sides,
            //  uncool to move credits_observed if one side didn't get paid
            return None;
        }

        Some((staker_rewards, voter_rewards, credits_observed))
    }

    fn redelegate(
        &mut self,
        stake_lamports: u64,
        voter_pubkey: &Pubkey,
        vote_state: &VoteState,
        clock: &Clock,
        stake_history: &StakeHistory,
        config: &Config,
    ) -> Result<(), StakeError> {
        // can't redelegate if stake is active.  either the stake
        //  is freshly activated or has fully de-activated.  redelegation
        //  implies re-activation
        if self.stake(clock.epoch, Some(stake_history), true) != 0 {
            return Err(StakeError::TooSoonToRedelegate);
        }
        self.delegation.stake = stake_lamports;
        self.delegation.activation_epoch = clock.epoch;
        self.delegation.deactivation_epoch = std::u64::MAX;
        self.delegation.voter_pubkey = *voter_pubkey;
        self.delegation.warmup_cooldown_rate = config.warmup_cooldown_rate;
        self.credits_observed = vote_state.credits();
        Ok(())
    }

    fn split(
        &mut self,
        remaining_stake_delta: u64,
        split_stake_amount: u64,
    ) -> Result<Self, StakeError> {
        if remaining_stake_delta > self.delegation.stake {
            return Err(StakeError::InsufficientStake);
        }
        self.delegation.stake -= remaining_stake_delta;
        let new = Self {
            delegation: Delegation {
                stake: split_stake_amount,
                ..self.delegation
            },
            ..*self
        };
        Ok(new)
    }

    fn new(
        stake: u64,
        voter_pubkey: &Pubkey,
        vote_state: &VoteState,
        activation_epoch: Epoch,
        config: &Config,
    ) -> Self {
        Self {
            delegation: Delegation::new(
                voter_pubkey,
                stake,
                activation_epoch,
                config.warmup_cooldown_rate,
            ),
            credits_observed: vote_state.credits(),
        }
    }

    fn deactivate(&mut self, epoch: Epoch) -> Result<(), StakeError> {
        if self.delegation.deactivation_epoch != std::u64::MAX {
            Err(StakeError::AlreadyDeactivated)
        } else {
            self.delegation.deactivation_epoch = epoch;
            Ok(())
        }
    }
}

pub trait StakeAccount {
    fn initialize(
        &self,
        authorized: &Authorized,
        lockup: &Lockup,
        rent: &Rent,
    ) -> Result<(), InstructionError>;
    fn authorize(
        &self,
        signers: &HashSet<Pubkey>,
        new_authority: &Pubkey,
        stake_authorize: StakeAuthorize,
        require_custodian_for_locked_stake_authorize: bool,
        clock: &Clock,
        custodian: Option<&Pubkey>,
    ) -> Result<(), InstructionError>;
    fn authorize_with_seed(
        &self,
        authority_base: &KeyedAccount,
        authority_seed: &str,
        authority_owner: &Pubkey,
        new_authority: &Pubkey,
        stake_authorize: StakeAuthorize,
        require_custodian_for_locked_stake_authorize: bool,
        clock: &Clock,
        custodian: Option<&Pubkey>,
    ) -> Result<(), InstructionError>;
    fn delegate(
        &self,
        vote_account: &KeyedAccount,
        clock: &Clock,
        stake_history: &StakeHistory,
        config: &Config,
        signers: &HashSet<Pubkey>,
    ) -> Result<(), InstructionError>;
    fn deactivate(&self, clock: &Clock, signers: &HashSet<Pubkey>) -> Result<(), InstructionError>;
    fn set_lockup(
        &self,
        lockup: &LockupArgs,
        signers: &HashSet<Pubkey>,
    ) -> Result<(), InstructionError>;
    fn split(
        &self,
        lamports: u64,
        split_stake: &KeyedAccount,
        signers: &HashSet<Pubkey>,
    ) -> Result<(), InstructionError>;
    fn merge(
        &self,
        invoke_context: &dyn InvokeContext,
        source_stake: &KeyedAccount,
        clock: &Clock,
        stake_history: &StakeHistory,
        signers: &HashSet<Pubkey>,
    ) -> Result<(), InstructionError>;
    fn withdraw(
        &self,
        lamports: u64,
        to: &KeyedAccount,
        clock: &Clock,
        stake_history: &StakeHistory,
        withdraw_authority: &KeyedAccount,
        custodian: Option<&KeyedAccount>,
    ) -> Result<(), InstructionError>;
}

impl<'a> StakeAccount for KeyedAccount<'a> {
    fn initialize(
        &self,
        authorized: &Authorized,
        lockup: &Lockup,
        rent: &Rent,
    ) -> Result<(), InstructionError> {
        if self.data_len()? != std::mem::size_of::<StakeState>() {
            return Err(InstructionError::InvalidAccountData);
        }
        if let StakeState::Uninitialized = self.state()? {
            let rent_exempt_reserve = rent.minimum_balance(self.data_len()?);

            if rent_exempt_reserve + MIN_DELEGATE_STAKE_AMOUNT <= self.lamports()? {
                self.set_state(&StakeState::Initialized(Meta {
                    rent_exempt_reserve,
                    authorized: *authorized,
                    lockup: *lockup,
                }))
            } else {
                Err(InstructionError::InsufficientFunds)
            }
        } else {
            Err(InstructionError::InvalidAccountData)
        }
    }

    /// Authorize the given pubkey to manage stake (deactivate, withdraw). This may be called
    /// multiple times, but will implicitly withdraw authorization from the previously authorized
    /// staker. The default staker is the owner of the stake account's pubkey.
    fn authorize(
        &self,
        signers: &HashSet<Pubkey>,
        new_authority: &Pubkey,
        stake_authorize: StakeAuthorize,
        require_custodian_for_locked_stake_authorize: bool,
        clock: &Clock,
        custodian: Option<&Pubkey>,
    ) -> Result<(), InstructionError> {
        match self.state()? {
            StakeState::Stake(mut meta, stake) => {
                meta.authorized.authorize(
                    signers,
                    new_authority,
                    stake_authorize,
                    if require_custodian_for_locked_stake_authorize {
                        Some((&meta.lockup, clock, custodian))
                    } else {
                        None
                    },
                )?;
                self.set_state(&StakeState::Stake(meta, stake))
            }
            StakeState::Initialized(mut meta) => {
                meta.authorized.authorize(
                    signers,
                    new_authority,
                    stake_authorize,
                    if require_custodian_for_locked_stake_authorize {
                        Some((&meta.lockup, clock, custodian))
                    } else {
                        None
                    },
                )?;
                self.set_state(&StakeState::Initialized(meta))
            }
            _ => Err(InstructionError::InvalidAccountData),
        }
    }
    fn authorize_with_seed(
        &self,
        authority_base: &KeyedAccount,
        authority_seed: &str,
        authority_owner: &Pubkey,
        new_authority: &Pubkey,
        stake_authorize: StakeAuthorize,
        require_custodian_for_locked_stake_authorize: bool,
        clock: &Clock,
        custodian: Option<&Pubkey>,
    ) -> Result<(), InstructionError> {
        let mut signers = HashSet::default();
        if let Some(base_pubkey) = authority_base.signer_key() {
            signers.insert(Pubkey::create_with_seed(
                base_pubkey,
                authority_seed,
                authority_owner,
            )?);
        }
        self.authorize(
            &signers,
            &new_authority,
            stake_authorize,
            require_custodian_for_locked_stake_authorize,
            clock,
            custodian,
        )
    }
    fn delegate(
        &self,
        vote_account: &KeyedAccount,
        clock: &Clock,
        stake_history: &StakeHistory,
        config: &Config,
        signers: &HashSet<Pubkey>,
    ) -> Result<(), InstructionError> {
        if vote_account.owner()? != solana_vote_program::id() {
            return Err(InstructionError::IncorrectProgramId);
        }

        match self.state()? {
            StakeState::Initialized(meta) => {
                meta.authorized.check(signers, StakeAuthorize::Staker)?;
                let stake = Stake::new(
                    self.lamports()?.saturating_sub(meta.rent_exempt_reserve), // can't stake the rent ;)
                    vote_account.unsigned_key(),
                    &State::<VoteStateVersions>::state(vote_account)?.convert_to_current(),
                    clock.epoch,
                    config,
                );
                self.set_state(&StakeState::Stake(meta, stake))
            }
            StakeState::Stake(meta, mut stake) => {
                meta.authorized.check(signers, StakeAuthorize::Staker)?;
                stake.redelegate(
                    self.lamports()?.saturating_sub(meta.rent_exempt_reserve), // can't stake the rent ;)
                    vote_account.unsigned_key(),
                    &State::<VoteStateVersions>::state(vote_account)?.convert_to_current(),
                    clock,
                    stake_history,
                    config,
                )?;
                self.set_state(&StakeState::Stake(meta, stake))
            }
            _ => Err(InstructionError::InvalidAccountData),
        }
    }
    fn deactivate(&self, clock: &Clock, signers: &HashSet<Pubkey>) -> Result<(), InstructionError> {
        if let StakeState::Stake(meta, mut stake) = self.state()? {
            meta.authorized.check(signers, StakeAuthorize::Staker)?;
            stake.deactivate(clock.epoch)?;

            self.set_state(&StakeState::Stake(meta, stake))
        } else {
            Err(InstructionError::InvalidAccountData)
        }
    }
    fn set_lockup(
        &self,
        lockup: &LockupArgs,
        signers: &HashSet<Pubkey>,
    ) -> Result<(), InstructionError> {
        match self.state()? {
            StakeState::Initialized(mut meta) => {
                meta.set_lockup(lockup, signers)?;
                self.set_state(&StakeState::Initialized(meta))
            }
            StakeState::Stake(mut meta, stake) => {
                meta.set_lockup(lockup, signers)?;
                self.set_state(&StakeState::Stake(meta, stake))
            }
            _ => Err(InstructionError::InvalidAccountData),
        }
    }

    fn split(
        &self,
        lamports: u64,
        split: &KeyedAccount,
        signers: &HashSet<Pubkey>,
    ) -> Result<(), InstructionError> {
        if split.owner()? != id() {
            return Err(InstructionError::IncorrectProgramId);
        }
        if split.data_len()? != std::mem::size_of::<StakeState>() {
            return Err(InstructionError::InvalidAccountData);
        }

        if let StakeState::Uninitialized = split.state()? {
            // verify enough account lamports
            if lamports > self.lamports()? {
                return Err(InstructionError::InsufficientFunds);
            }

            match self.state()? {
                StakeState::Stake(meta, mut stake) => {
                    meta.authorized.check(signers, StakeAuthorize::Staker)?;
                    let split_rent_exempt_reserve = calculate_split_rent_exempt_reserve(
                        meta.rent_exempt_reserve,
                        self.data_len()? as u64,
                        split.data_len()? as u64,
                    );
                    let self_min_balance = meta.rent_exempt_reserve + MIN_DELEGATE_STAKE_AMOUNT;
                    let split_min_balance = split_rent_exempt_reserve + MIN_DELEGATE_STAKE_AMOUNT;

<<<<<<< HEAD
                    let split_needs = split_min_balance.saturating_sub(split.lamports()?);
                    let retain_self = lamports != self.lamports()?;
                    // enough lamports for rent in new stake
                    if lamports < split_needs
                    // if not full withdrawal
                    || (retain_self
                        // verify more than MIN_DELEGATE_STAKE_AMOUNT stake left in previous stake
                        && self.lamports()? < lamports + self_min_balance)
=======
                    // verify enough lamports for rent and more than 0 stake in new split account
                    if lamports <= split_rent_exempt_reserve.saturating_sub(split.lamports()?)
                        // if not full withdrawal
                        || (lamports != self.lamports()?
                            // verify more than 0 stake left in previous stake
                            && checked_add(lamports, meta.rent_exempt_reserve)? >= self.lamports()?)
>>>>>>> 7f1368e7
                    {
                        return Err(InstructionError::InsufficientFunds);
                    }
                    // split the stake, subtract rent_exempt_balance unless
                    // the destination account already has those lamports
                    // in place.
                    // this means that the new stake account will have a stake equivalent to
                    // lamports minus rent_exempt_reserve if it starts out with a zero balance
                    let (remaining_stake_delta, split_stake_amount) = if lamports
                        == self.lamports()?
                    {
                        // If split amount equals the full source stake, the new split stake must
                        // equal the same amount, regardless of any current lamport balance in the
                        // split account. Since split accounts retain the state of their source
                        // account, this prevents any magic activation of stake by prefunding the
                        // split account.
                        // The new split stake also needs to ignore any positive delta between the
                        // original rent_exempt_reserve and the split_rent_exempt_reserve, in order
                        // to prevent magic activation of stake by splitting between accounts of
                        // different sizes.
                        let remaining_stake_delta =
                            lamports.saturating_sub(meta.rent_exempt_reserve);
                        (remaining_stake_delta, remaining_stake_delta)
                    } else {
                        // Otherwise, the new split stake should reflect the entire split
                        // requested, less any lamports needed to cover the split_rent_exempt_reserve
                        (
                            lamports,
                            lamports - split_rent_exempt_reserve.saturating_sub(split.lamports()?),
                        )
                    };
                    let split_stake = stake.split(remaining_stake_delta, split_stake_amount)?;
                    let mut split_meta = meta;
                    split_meta.rent_exempt_reserve = split_rent_exempt_reserve;

                    self.set_state(&StakeState::Stake(meta, stake))?;
                    split.set_state(&StakeState::Stake(split_meta, split_stake))?;
                }
                StakeState::Initialized(meta) => {
                    meta.authorized.check(signers, StakeAuthorize::Staker)?;
                    let split_rent_exempt_reserve = calculate_split_rent_exempt_reserve(
                        meta.rent_exempt_reserve,
                        self.data_len()? as u64,
                        split.data_len()? as u64,
                    );
                    let self_min_balance = meta.rent_exempt_reserve + MIN_DELEGATE_STAKE_AMOUNT;
                    let split_min_balance = split_rent_exempt_reserve + MIN_DELEGATE_STAKE_AMOUNT;

<<<<<<< HEAD
                    let split_needs = split_min_balance.saturating_sub(split.lamports()?);
                    let retain_self = lamports != self.lamports()?;
                    // enough lamports for rent in new stake
                    if lamports < split_needs
                    // if not full withdrawal
                    || (retain_self
                        // verify more than MIN_DELEGATE_STAKE_AMOUNT stake left in previous stake
                        && self.lamports()? < lamports + self_min_balance)
=======
                    // enough lamports for rent and more than 0 stake in new split account
                    if lamports <= split_rent_exempt_reserve.saturating_sub(split.lamports()?)
                        // if not full withdrawal
                        || (lamports != self.lamports()?
                            // verify more than 0 stake left in previous stake
                            && checked_add(lamports, meta.rent_exempt_reserve)? >= self.lamports()?)
>>>>>>> 7f1368e7
                    {
                        return Err(InstructionError::InsufficientFunds);
                    }

                    let mut split_meta = meta;
                    split_meta.rent_exempt_reserve = split_rent_exempt_reserve;
                    split.set_state(&StakeState::Initialized(split_meta))?;
                }
                StakeState::Uninitialized => {
                    if !signers.contains(&self.unsigned_key()) {
                        return Err(InstructionError::MissingRequiredSignature);
                    }
                }
                _ => return Err(InstructionError::InvalidAccountData),
            }

            // Deinitialize state upon zero balance
            if lamports == self.lamports()? {
                self.set_state(&StakeState::Uninitialized)?;
            }

            split.try_account_ref_mut()?.lamports += lamports;
            self.try_account_ref_mut()?.lamports -= lamports;
            Ok(())
        } else {
            Err(InstructionError::InvalidAccountData)
        }
    }

    fn merge(
        &self,
        invoke_context: &dyn InvokeContext,
        source_account: &KeyedAccount,
        clock: &Clock,
        stake_history: &StakeHistory,
        signers: &HashSet<Pubkey>,
    ) -> Result<(), InstructionError> {
        // Ensure source isn't spoofed
        if source_account.owner()? != id() {
            return Err(InstructionError::IncorrectProgramId);
        }
        // Close the self-reference loophole
        if source_account.unsigned_key() == self.unsigned_key() {
            return Err(InstructionError::InvalidArgument);
        }

        ic_msg!(invoke_context, "Checking if destination stake is mergeable");
        let stake_merge_kind =
            MergeKind::get_if_mergeable(invoke_context, self, clock, stake_history)?;
        let meta = stake_merge_kind.meta();

        // Authorized staker is allowed to split/merge accounts
        meta.authorized.check(signers, StakeAuthorize::Staker)?;

        ic_msg!(invoke_context, "Checking if source stake is mergeable");
        let source_merge_kind =
            MergeKind::get_if_mergeable(invoke_context, source_account, clock, stake_history)?;

        ic_msg!(invoke_context, "Merging stake accounts");
        if let Some(merged_state) = stake_merge_kind.merge(invoke_context, source_merge_kind)? {
            self.set_state(&merged_state)?;
        }

        // Source is about to be drained, deinitialize its state
        source_account.set_state(&StakeState::Uninitialized)?;

        // Drain the source stake account
        let lamports = source_account.lamports()?;
        source_account.try_account_ref_mut()?.lamports -= lamports;
        self.try_account_ref_mut()?.lamports += lamports;
        Ok(())
    }

    fn withdraw(
        &self,
        lamports: u64,
        to: &KeyedAccount,
        clock: &Clock,
        stake_history: &StakeHistory,
        withdraw_authority: &KeyedAccount,
        custodian: Option<&KeyedAccount>,
    ) -> Result<(), InstructionError> {
        let mut signers = HashSet::new();
        let withdraw_authority_pubkey = withdraw_authority
            .signer_key()
            .ok_or(InstructionError::MissingRequiredSignature)?;
        signers.insert(*withdraw_authority_pubkey);

        let (lockup, reserve, is_staked) = match self.state()? {
            StakeState::Stake(meta, stake) => {
                meta.authorized
                    .check(&signers, StakeAuthorize::Withdrawer)?;
                // if we have a deactivation epoch and we're in cooldown
                let staked = if clock.epoch >= stake.delegation.deactivation_epoch {
                    stake
                        .delegation
                        .stake(clock.epoch, Some(stake_history), true)
                } else {
                    // Assume full stake if the stake account hasn't been
                    //  de-activated, because in the future the exposed stake
                    //  might be higher than stake.stake() due to warmup
                    stake.delegation.stake
                };

                let staked_and_reserve = checked_add(staked, meta.rent_exempt_reserve)?;
                (meta.lockup, staked_and_reserve, staked != 0)
            }
            StakeState::Initialized(meta) => {
                meta.authorized
                    .check(&signers, StakeAuthorize::Withdrawer)?;

                (
                    meta.lockup,
                    meta.rent_exempt_reserve + MIN_DELEGATE_STAKE_AMOUNT,
                    false,
                )
            }
            StakeState::Uninitialized => {
                if !signers.contains(&self.unsigned_key()) {
                    return Err(InstructionError::MissingRequiredSignature);
                }
                (Lockup::default(), 0, false) // no lockup, no restrictions
            }
            _ => return Err(InstructionError::InvalidAccountData),
        };

        // verify that lockup has expired or that the withdrawal is signed by
        //   the custodian, both epoch and unix_timestamp must have passed
        let custodian_pubkey = custodian.and_then(|keyed_account| keyed_account.signer_key());
        if lockup.is_in_force(&clock, custodian_pubkey) {
            return Err(StakeError::LockupInForce.into());
        }

        let lamports_and_reserve = checked_add(lamports, reserve)?;
        // if the stake is active, we mustn't allow the account to go away
        if is_staked // line coverage for branch coverage
            && lamports_and_reserve > self.lamports()?
        {
            return Err(InstructionError::InsufficientFunds);
        }

        if lamports != self.lamports()? // not a full withdrawal
            && lamports_and_reserve > self.lamports()?
        {
            assert!(!is_staked);
            return Err(InstructionError::InsufficientFunds);
        }

        // After withdraw we should have atleast MIN_DELEGATE_STAKE_AMOUNT on balance.
        if self.lamports()?.saturating_sub(lamports) < MIN_DELEGATE_STAKE_AMOUNT
            // or our account should be removed
            && lamports != self.lamports()?
        {
            return Err(InstructionError::InsufficientFunds);
        }

        // Deinitialize state upon zero balance
        if lamports == self.lamports()? {
            self.set_state(&StakeState::Uninitialized)?;
        }

        self.try_account_ref_mut()?.lamports -= lamports;
        to.try_account_ref_mut()?.lamports += lamports;
        Ok(())
    }
}

#[derive(Clone, Debug, PartialEq)]
enum MergeKind {
    Inactive(Meta, u64),
    ActivationEpoch(Meta, Stake),
    FullyActive(Meta, Stake),
}

impl MergeKind {
    fn meta(&self) -> &Meta {
        match self {
            Self::Inactive(meta, _) => meta,
            Self::ActivationEpoch(meta, _) => meta,
            Self::FullyActive(meta, _) => meta,
        }
    }

    fn active_stake(&self) -> Option<&Stake> {
        match self {
            Self::Inactive(_, _) => None,
            Self::ActivationEpoch(_, stake) => Some(stake),
            Self::FullyActive(_, stake) => Some(stake),
        }
    }

    fn get_if_mergeable(
        invoke_context: &dyn InvokeContext,
        stake_keyed_account: &KeyedAccount,
        clock: &Clock,
        stake_history: &StakeHistory,
    ) -> Result<Self, InstructionError> {
        match stake_keyed_account.state()? {
            StakeState::Stake(meta, stake) => {
                // stake must not be in a transient state. Transient here meaning
                // activating or deactivating with non-zero effective stake.
                match stake.delegation.stake_activating_and_deactivating(
                    clock.epoch,
                    Some(stake_history),
                    true,
                ) {
                    /*
                    (e, a, d): e - effective, a - activating, d - deactivating */
                    (0, 0, 0) => Ok(Self::Inactive(meta, stake_keyed_account.lamports()?)),
                    (0, _, _) => Ok(Self::ActivationEpoch(meta, stake)),
                    (_, 0, 0) => Ok(Self::FullyActive(meta, stake)),
                    _ => {
                        let err = StakeError::MergeTransientStake;
                        ic_msg!(invoke_context, "{}", err);
                        Err(err.into())
                    }
                }
            }
            StakeState::Initialized(meta) => {
                Ok(Self::Inactive(meta, stake_keyed_account.lamports()?))
            }
            _ => Err(InstructionError::InvalidAccountData),
        }
    }

    fn metas_can_merge(
        invoke_context: &dyn InvokeContext,
        stake: &Meta,
        source: &Meta,
    ) -> Result<(), InstructionError> {
        // `rent_exempt_reserve` has no bearing on the mergeability of accounts,
        // as the source account will be culled by runtime once the operation
        // succeeds. Considering it here would needlessly prevent merging stake
        // accounts with differing data lengths, which already exist in the wild
        // due to an SDK bug
        if stake.authorized == source.authorized && stake.lockup == source.lockup {
            Ok(())
        } else {
            ic_msg!(invoke_context, "Unable to merge due to metadata mismatch");
            Err(StakeError::MergeMismatch.into())
        }
    }

    fn active_delegations_can_merge(
        invoke_context: &dyn InvokeContext,
        stake: &Delegation,
        source: &Delegation,
    ) -> Result<(), InstructionError> {
        if stake.voter_pubkey != source.voter_pubkey {
            ic_msg!(invoke_context, "Unable to merge due to voter mismatch");
            Err(StakeError::MergeMismatch.into())
        } else if (stake.warmup_cooldown_rate - source.warmup_cooldown_rate).abs() < f64::EPSILON
            && stake.deactivation_epoch == Epoch::MAX
            && source.deactivation_epoch == Epoch::MAX
        {
            Ok(())
        } else {
            ic_msg!(invoke_context, "Unable to merge due to stake deactivation");
            Err(StakeError::MergeMismatch.into())
        }
    }

    fn active_stakes_can_merge(
        invoke_context: &dyn InvokeContext,
        stake: &Stake,
        source: &Stake,
    ) -> Result<(), InstructionError> {
        Self::active_delegations_can_merge(invoke_context, &stake.delegation, &source.delegation)?;
        // `credits_observed` MUST match to prevent earning multiple rewards
        // from a stake account by merging it into another stake account that
        // is small enough to not be paid out every epoch. This would effectively
        // reset the larger stake accounts `credits_observed` to that of the
        // smaller account.
        if stake.credits_observed == source.credits_observed {
            Ok(())
        } else {
            ic_msg!(
                invoke_context,
                "Unable to merge due to credits observed mismatch"
            );
            Err(StakeError::MergeMismatch.into())
        }
    }

    fn merge(
        self,
        invoke_context: &dyn InvokeContext,
        source: Self,
    ) -> Result<Option<StakeState>, InstructionError> {
        Self::metas_can_merge(invoke_context, self.meta(), source.meta())?;
        self.active_stake()
            .zip(source.active_stake())
            .map(|(stake, source)| Self::active_stakes_can_merge(invoke_context, stake, source))
            .unwrap_or(Ok(()))?;
        let merged_state = match (self, source) {
            (Self::Inactive(_, _), Self::Inactive(_, _)) => None,
            (Self::Inactive(_, _), Self::ActivationEpoch(_, _)) => None,
            (Self::ActivationEpoch(meta, mut stake), Self::Inactive(_, source_lamports)) => {
                stake.delegation.stake = checked_add(stake.delegation.stake, source_lamports)?;
                Some(StakeState::Stake(meta, stake))
            }
            (
                Self::ActivationEpoch(meta, mut stake),
                Self::ActivationEpoch(source_meta, source_stake),
            ) => {
                let source_lamports = checked_add(
                    source_meta.rent_exempt_reserve,
                    source_stake.delegation.stake,
                )?;
                stake.delegation.stake = checked_add(stake.delegation.stake, source_lamports)?;
                Some(StakeState::Stake(meta, stake))
            }
            (Self::FullyActive(meta, mut stake), Self::FullyActive(_, source_stake)) => {
                // Don't stake the source account's `rent_exempt_reserve` to
                // protect against the magic activation loophole. It will
                // instead be moved into the destination account as extra,
                // withdrawable `lamports`
                stake.delegation.stake =
                    checked_add(stake.delegation.stake, source_stake.delegation.stake)?;
                Some(StakeState::Stake(meta, stake))
            }
            _ => return Err(StakeError::MergeMismatch.into()),
        };
        Ok(merged_state)
    }
}

// utility function, used by runtime
// returns a tuple of (stakers_reward,voters_reward)
pub fn redeem_rewards(
    rewarded_epoch: Epoch,
    stake_account: &mut Account,
    vote_account: &mut Account,
    point_value: &PointValue,
    stake_history: Option<&StakeHistory>,
    inflation_point_calc_tracer: &mut Option<impl FnMut(&InflationPointCalculationEvent)>,
    fix_stake_deactivate: bool,
) -> Result<(u64, u64), InstructionError> {
    if let StakeState::Stake(meta, mut stake) = stake_account.state()? {
        let vote_state: VoteState =
            StateMut::<VoteStateVersions>::state(vote_account)?.convert_to_current();
        if let Some(inflation_point_calc_tracer) = inflation_point_calc_tracer {
            inflation_point_calc_tracer(
                &InflationPointCalculationEvent::EffectiveStakeAtRewardedEpoch(stake.stake(
                    rewarded_epoch,
                    stake_history,
                    fix_stake_deactivate,
                )),
            );
            inflation_point_calc_tracer(&InflationPointCalculationEvent::RentExemptReserve(
                meta.rent_exempt_reserve,
            ));
            inflation_point_calc_tracer(&InflationPointCalculationEvent::Commission(
                vote_state.commission,
            ));
        }

        if let Some((stakers_reward, voters_reward)) = stake.redeem_rewards(
            point_value,
            &vote_state,
            stake_history,
            inflation_point_calc_tracer,
            fix_stake_deactivate,
        ) {
            stake_account.lamports += stakers_reward;
            vote_account.lamports += voters_reward;

            stake_account.set_state(&StakeState::Stake(meta, stake))?;

            Ok((stakers_reward, voters_reward))
        } else {
            Err(StakeError::NoCreditsToRedeem.into())
        }
    } else {
        Err(InstructionError::InvalidAccountData)
    }
}

// utility function, used by runtime
pub fn calculate_points(
    stake_account: &Account,
    vote_account: &Account,
    stake_history: Option<&StakeHistory>,
    fix_stake_deactivate: bool,
) -> Result<u128, InstructionError> {
    if let StakeState::Stake(_meta, stake) = stake_account.state()? {
        let vote_state: VoteState =
            StateMut::<VoteStateVersions>::state(vote_account)?.convert_to_current();

        Ok(stake.calculate_points(
            &vote_state,
            stake_history,
            &mut null_tracer(),
            fix_stake_deactivate,
        ))
    } else {
        Err(InstructionError::InvalidAccountData)
    }
}

// utility function, used by Split
//This emulates current Rent math in order to preserve backward compatibility. In the future, and
//to support variable rent, the Split instruction should pass in the Rent sysvar instead.
fn calculate_split_rent_exempt_reserve(
    source_rent_exempt_reserve: u64,
    source_data_len: u64,
    split_data_len: u64,
) -> u64 {
    let lamports_per_byte_year =
        source_rent_exempt_reserve / (source_data_len + ACCOUNT_STORAGE_OVERHEAD);
    lamports_per_byte_year * (split_data_len + ACCOUNT_STORAGE_OVERHEAD)
}

pub type RewriteStakeStatus = (&'static str, (u64, u64), (u64, u64));

pub fn rewrite_stakes(
    stake_account: &mut Account,
    rent: &Rent,
) -> Result<RewriteStakeStatus, InstructionError> {
    match stake_account.state()? {
        StakeState::Initialized(mut meta) => {
            let meta_status = meta.rewrite_rent_exempt_reserve(rent, stake_account.data.len());

            if meta_status.is_none() {
                return Err(InstructionError::InvalidAccountData);
            }

            stake_account.set_state(&StakeState::Initialized(meta))?;
            Ok(("initialized", meta_status.unwrap_or_default(), (0, 0)))
        }
        StakeState::Stake(mut meta, mut stake) => {
            let meta_status = meta.rewrite_rent_exempt_reserve(rent, stake_account.data.len());
            let stake_status = stake
                .delegation
                .rewrite_stake(stake_account.lamports, meta.rent_exempt_reserve);

            if meta_status.is_none() && stake_status.is_none() {
                return Err(InstructionError::InvalidAccountData);
            }

            stake_account.set_state(&StakeState::Stake(meta, stake))?;
            Ok((
                "stake",
                meta_status.unwrap_or_default(),
                stake_status.unwrap_or_default(),
            ))
        }
        _ => Err(InstructionError::InvalidAccountData),
    }
}

// utility function, used by runtime::Stakes, tests
pub fn new_stake_history_entry<'a, I>(
    epoch: Epoch,
    stakes: I,
    history: Option<&StakeHistory>,
    fix_stake_deactivate: bool,
) -> StakeHistoryEntry
where
    I: Iterator<Item = &'a Delegation>,
{
    // whatever the stake says they  had for the epoch
    //  and whatever the were still waiting for
    fn add(a: (u64, u64, u64), b: (u64, u64, u64)) -> (u64, u64, u64) {
        (a.0 + b.0, a.1 + b.1, a.2 + b.2)
    }
    let (effective, activating, deactivating) = stakes.fold((0, 0, 0), |sum, stake| {
        add(
            sum,
            stake.stake_activating_and_deactivating(epoch, history, fix_stake_deactivate),
        )
    });

    StakeHistoryEntry {
        effective,
        activating,
        deactivating,
    }
}

// genesis investor accounts
pub fn create_lockup_stake_account(
    authorized: &Authorized,
    lockup: &Lockup,
    rent: &Rent,
    lamports: u64,
) -> Account {
    let mut stake_account = Account::new(lamports, std::mem::size_of::<StakeState>(), &id());

    let rent_exempt_reserve = rent.minimum_balance(stake_account.data.len());
    assert!(
        lamports >= rent_exempt_reserve,
        "lamports: {} is less than rent_exempt_reserve {}",
        lamports,
        rent_exempt_reserve
    );

    stake_account
        .set_state(&StakeState::Initialized(Meta {
            authorized: *authorized,
            lockup: *lockup,
            rent_exempt_reserve,
        }))
        .expect("set_state");

    stake_account
}

// utility function, used by Bank, tests, genesis for bootstrap
pub fn create_account(
    authorized: &Pubkey,
    voter_pubkey: &Pubkey,
    vote_account: &Account,
    rent: &Rent,
    lamports: u64,
) -> Account {
    do_create_account(
        authorized,
        voter_pubkey,
        vote_account,
        rent,
        lamports,
        Epoch::MAX,
    )
}

// utility function, used by tests
pub fn create_account_with_activation_epoch(
    authorized: &Pubkey,
    voter_pubkey: &Pubkey,
    vote_account: &Account,
    rent: &Rent,
    lamports: u64,
    activation_epoch: Epoch,
) -> Account {
    do_create_account(
        authorized,
        voter_pubkey,
        vote_account,
        rent,
        lamports,
        activation_epoch,
    )
}

fn do_create_account(
    authorized: &Pubkey,
    voter_pubkey: &Pubkey,
    vote_account: &Account,
    rent: &Rent,
    lamports: u64,
    activation_epoch: Epoch,
) -> Account {
    let mut stake_account = Account::new(lamports, std::mem::size_of::<StakeState>(), &id());

    let vote_state = VoteState::from(vote_account).expect("vote_state");

    let rent_exempt_reserve = rent.minimum_balance(stake_account.data.len());

    stake_account
        .set_state(&StakeState::Stake(
            Meta {
                authorized: Authorized::auto(authorized),
                rent_exempt_reserve,
                ..Meta::default()
            },
            Stake::new(
                lamports - rent_exempt_reserve, // underflow is an error, is basically: assert!(lamports > rent_exempt_reserve);
                voter_pubkey,
                &vote_state,
                activation_epoch,
                &Config::default(),
            ),
        ))
        .expect("set_state");

    stake_account
}

#[cfg(test)]
mod tests {
    use super::*;
    use crate::id;
    use solana_sdk::{
        account::Account, native_token, process_instruction::MockInvokeContext, pubkey::Pubkey,
        system_program,
    };
    use solana_vote_program::vote_state;
    use std::{cell::RefCell, iter::FromIterator};

    impl Meta {
        pub fn auto(authorized: &Pubkey) -> Self {
            Self {
                authorized: Authorized::auto(authorized),
                ..Meta::default()
            }
        }
    }

    #[test]
    fn test_authorized_authorize() {
        let staker = solana_sdk::pubkey::new_rand();
        let mut authorized = Authorized::auto(&staker);
        let mut signers = HashSet::new();
        assert_eq!(
            authorized.authorize(&signers, &staker, StakeAuthorize::Staker, None),
            Err(InstructionError::MissingRequiredSignature)
        );
        signers.insert(staker);
        assert_eq!(
            authorized.authorize(&signers, &staker, StakeAuthorize::Staker, None),
            Ok(())
        );
    }

    #[test]
    fn test_authorized_authorize_with_custodian() {
        let staker = solana_sdk::pubkey::new_rand();
        let custodian = solana_sdk::pubkey::new_rand();
        let invalid_custodian = solana_sdk::pubkey::new_rand();
        let mut authorized = Authorized::auto(&staker);
        let mut signers = HashSet::new();
        signers.insert(staker);

        let lockup = Lockup {
            epoch: 1,
            unix_timestamp: 1,
            custodian,
        };
        let clock = Clock {
            epoch: 0,
            unix_timestamp: 0,
            ..Clock::default()
        };

        // Legacy behaviour when the `require_custodian_for_locked_stake_authorize` feature is
        // inactive
        assert_eq!(
            authorized.authorize(&signers, &staker, StakeAuthorize::Withdrawer, None),
            Ok(())
        );

        // No lockup, no custodian
        assert_eq!(
            authorized.authorize(
                &signers,
                &staker,
                StakeAuthorize::Withdrawer,
                Some((&Lockup::default(), &clock, None))
            ),
            Ok(())
        );

        // No lockup, invalid custodian not a signer
        assert_eq!(
            authorized.authorize(
                &signers,
                &staker,
                StakeAuthorize::Withdrawer,
                Some((&Lockup::default(), &clock, Some(&invalid_custodian)))
            ),
            Ok(()) // <== invalid custodian doesn't matter, there's no lockup
        );

        // Lockup active, invalid custodian not a signer
        assert_eq!(
            authorized.authorize(
                &signers,
                &staker,
                StakeAuthorize::Withdrawer,
                Some((&lockup, &clock, Some(&invalid_custodian)))
            ),
            Err(StakeError::CustodianSignatureMissing.into()),
        );

        signers.insert(invalid_custodian);

        // No lockup, invalid custodian is a signer
        assert_eq!(
            authorized.authorize(
                &signers,
                &staker,
                StakeAuthorize::Withdrawer,
                Some((&Lockup::default(), &clock, Some(&invalid_custodian)))
            ),
            Ok(()) // <== invalid custodian doesn't matter, there's no lockup
        );

        // Lockup active, invalid custodian is a signer
        signers.insert(invalid_custodian);
        assert_eq!(
            authorized.authorize(
                &signers,
                &staker,
                StakeAuthorize::Withdrawer,
                Some((&lockup, &clock, Some(&invalid_custodian)))
            ),
            Err(StakeError::LockupInForce.into()), // <== invalid custodian rejected
        );

        signers.remove(&invalid_custodian);

        // Lockup active, no custodian
        assert_eq!(
            authorized.authorize(
                &signers,
                &staker,
                StakeAuthorize::Withdrawer,
                Some((&lockup, &clock, None))
            ),
            Err(StakeError::CustodianMissing.into()),
        );

        // Lockup active, custodian not a signer
        assert_eq!(
            authorized.authorize(
                &signers,
                &staker,
                StakeAuthorize::Withdrawer,
                Some((&lockup, &clock, Some(&custodian)))
            ),
            Err(StakeError::CustodianSignatureMissing.into()),
        );

        // Lockup active, custodian is a signer
        signers.insert(custodian);
        assert_eq!(
            authorized.authorize(
                &signers,
                &staker,
                StakeAuthorize::Withdrawer,
                Some((&lockup, &clock, Some(&custodian)))
            ),
            Ok(())
        );
    }

    #[test]
    fn test_stake_state_stake_from_fail() {
        let mut stake_account = Account::new(0, std::mem::size_of::<StakeState>(), &id());

        stake_account
            .set_state(&StakeState::default())
            .expect("set_state");

        assert_eq!(StakeState::stake_from(&stake_account), None);
    }

    #[test]
    fn test_stake_is_bootstrap() {
        assert_eq!(
            Delegation {
                activation_epoch: std::u64::MAX,
                ..Delegation::default()
            }
            .is_bootstrap(),
            true
        );
        assert_eq!(
            Delegation {
                activation_epoch: 0,
                ..Delegation::default()
            }
            .is_bootstrap(),
            false
        );
    }

    #[test]
    fn test_stake_delegate() {
        let mut clock = Clock {
            epoch: 1,
            ..Clock::default()
        };

        let vote_pubkey = solana_sdk::pubkey::new_rand();
        let mut vote_state = VoteState::default();
        for i in 0..1000 {
            vote_state.process_slot_vote_unchecked(i);
        }

        let vote_account = RefCell::new(vote_state::create_account(
            &vote_pubkey,
            &solana_sdk::pubkey::new_rand(),
            0,
            100,
        ));
        let vote_keyed_account = KeyedAccount::new(&vote_pubkey, false, &vote_account);
        let vote_state_credits = vote_state.credits();
        vote_keyed_account
            .set_state(&VoteStateVersions::new_current(vote_state))
            .unwrap();

        let stake_pubkey = solana_sdk::pubkey::new_rand();
        let stake_lamports = 42;
        let stake_account = Account::new_ref_data_with_space(
            stake_lamports,
            &StakeState::Initialized(Meta {
                authorized: Authorized {
                    staker: stake_pubkey,
                    withdrawer: stake_pubkey,
                },
                ..Meta::default()
            }),
            std::mem::size_of::<StakeState>(),
            &id(),
        )
        .expect("stake_account");

        // unsigned keyed account
        let stake_keyed_account = KeyedAccount::new(&stake_pubkey, false, &stake_account);

        let mut signers = HashSet::default();
        assert_eq!(
            stake_keyed_account.delegate(
                &vote_keyed_account,
                &clock,
                &StakeHistory::default(),
                &Config::default(),
                &signers,
            ),
            Err(InstructionError::MissingRequiredSignature)
        );

        // signed keyed account
        let stake_keyed_account = KeyedAccount::new(&stake_pubkey, true, &stake_account);
        signers.insert(stake_pubkey);
        assert!(stake_keyed_account
            .delegate(
                &vote_keyed_account,
                &clock,
                &StakeHistory::default(),
                &Config::default(),
                &signers,
            )
            .is_ok());

        // verify that delegate() looks right, compare against hand-rolled
        let stake = StakeState::stake_from(&stake_keyed_account.account.borrow()).unwrap();
        assert_eq!(
            stake,
            Stake {
                delegation: Delegation {
                    voter_pubkey: vote_pubkey,
                    stake: stake_lamports,
                    activation_epoch: clock.epoch,
                    deactivation_epoch: std::u64::MAX,
                    ..Delegation::default()
                },
                credits_observed: vote_state_credits,
            }
        );

        clock.epoch += 1;

        // verify that delegate fails if stake is still active
        assert_eq!(
            stake_keyed_account.delegate(
                &vote_keyed_account,
                &clock,
                &StakeHistory::default(),
                &Config::default(),
                &signers
            ),
            Err(StakeError::TooSoonToRedelegate.into())
        );

        // deactivate, so we can re-delegate
        stake_keyed_account.deactivate(&clock, &signers).unwrap();

        // without stake history, cool down is instantaneous
        clock.epoch += 1;

        // verify that delegate can be called twice, 2nd is redelegate
        assert!(stake_keyed_account
            .delegate(
                &vote_keyed_account,
                &clock,
                &StakeHistory::default(),
                &Config::default(),
                &signers
            )
            .is_ok());

        // signed but faked vote account
        let faked_vote_account = vote_account.clone();
        faked_vote_account.borrow_mut().owner = solana_sdk::pubkey::new_rand();
        let faked_vote_keyed_account = KeyedAccount::new(&vote_pubkey, false, &faked_vote_account);
        assert_eq!(
            stake_keyed_account.delegate(
                &faked_vote_keyed_account,
                &clock,
                &StakeHistory::default(),
                &Config::default(),
                &signers,
            ),
            Err(solana_sdk::instruction::InstructionError::IncorrectProgramId)
        );

        // verify that delegate() looks right, compare against hand-rolled
        let stake = StakeState::stake_from(&stake_keyed_account.account.borrow()).unwrap();
        assert_eq!(
            stake,
            Stake {
                delegation: Delegation {
                    voter_pubkey: vote_pubkey,
                    stake: stake_lamports,
                    activation_epoch: clock.epoch,
                    deactivation_epoch: std::u64::MAX,
                    ..Delegation::default()
                },
                credits_observed: vote_state_credits,
            }
        );

        // verify that non-stakes fail delegate()
        let stake_state = StakeState::RewardsPool;

        stake_keyed_account.set_state(&stake_state).unwrap();
        assert!(stake_keyed_account
            .delegate(
                &vote_keyed_account,
                &clock,
                &StakeHistory::default(),
                &Config::default(),
                &signers
            )
            .is_err());
    }

    fn create_stake_history_from_delegations(
        bootstrap: Option<u64>,
        epochs: std::ops::Range<Epoch>,
        delegations: &[Delegation],
    ) -> StakeHistory {
        let mut stake_history = StakeHistory::default();

        let bootstrap_delegation = if let Some(bootstrap) = bootstrap {
            vec![Delegation {
                activation_epoch: std::u64::MAX,
                stake: bootstrap,
                ..Delegation::default()
            }]
        } else {
            vec![]
        };

        for epoch in epochs {
            let entry = new_stake_history_entry(
                epoch,
                delegations.iter().chain(bootstrap_delegation.iter()),
                Some(&stake_history),
                true,
            );
            stake_history.add(epoch, entry);
        }

        stake_history
    }

    #[test]
    fn test_stake_activating_and_deactivating() {
        let stake = Delegation {
            stake: 1_000,
            activation_epoch: 0, // activating at zero
            deactivation_epoch: 5,
            ..Delegation::default()
        };

        // save this off so stake.config.warmup_rate changes don't break this test
        let increment = (1_000_f64 * stake.warmup_cooldown_rate) as u64;

        let mut stake_history = StakeHistory::default();
        // assert that this stake follows step function if there's no history
        assert_eq!(
            stake.stake_activating_and_deactivating(
                stake.activation_epoch,
                Some(&stake_history),
                true
            ),
            (0, stake.stake, 0)
        );
        for epoch in stake.activation_epoch + 1..stake.deactivation_epoch {
            assert_eq!(
                stake.stake_activating_and_deactivating(epoch, Some(&stake_history), true),
                (stake.stake, 0, 0)
            );
        }
        // assert that this stake is full deactivating
        assert_eq!(
            stake.stake_activating_and_deactivating(
                stake.deactivation_epoch,
                Some(&stake_history),
                true
            ),
            (stake.stake, 0, stake.stake)
        );
        // assert that this stake is fully deactivated if there's no history
        assert_eq!(
            stake.stake_activating_and_deactivating(
                stake.deactivation_epoch + 1,
                Some(&stake_history),
                true,
            ),
            (0, 0, 0)
        );

        stake_history.add(
            0u64, // entry for zero doesn't have my activating amount
            StakeHistoryEntry {
                effective: 1_000,
                activating: 0,
                ..StakeHistoryEntry::default()
            },
        );
        // assert that this stake is broken, because above setup is broken
        assert_eq!(
            stake.stake_activating_and_deactivating(1, Some(&stake_history), true),
            (0, stake.stake, 0)
        );

        stake_history.add(
            0u64, // entry for zero has my activating amount
            StakeHistoryEntry {
                effective: 1_000,
                activating: 1_000,
                ..StakeHistoryEntry::default()
            },
            // no entry for 1, so this stake gets shorted
        );
        // assert that this stake is broken, because above setup is broken
        assert_eq!(
            stake.stake_activating_and_deactivating(2, Some(&stake_history), true),
            (increment, stake.stake - increment, 0)
        );

        // start over, test deactivation edge cases
        let mut stake_history = StakeHistory::default();

        stake_history.add(
            stake.deactivation_epoch, // entry for zero doesn't have my de-activating amount
            StakeHistoryEntry {
                effective: 1_000,
                activating: 0,
                ..StakeHistoryEntry::default()
            },
        );
        // assert that this stake is broken, because above setup is broken
        assert_eq!(
            stake.stake_activating_and_deactivating(
                stake.deactivation_epoch + 1,
                Some(&stake_history),
                true,
            ),
            (stake.stake, 0, stake.stake) // says "I'm still waiting for deactivation"
        );

        // put in my initial deactivating amount, but don't put in an entry for next
        stake_history.add(
            stake.deactivation_epoch, // entry for zero has my de-activating amount
            StakeHistoryEntry {
                effective: 1_000,
                deactivating: 1_000,
                ..StakeHistoryEntry::default()
            },
        );
        // assert that this stake is broken, because above setup is broken
        assert_eq!(
            stake.stake_activating_and_deactivating(
                stake.deactivation_epoch + 2,
                Some(&stake_history),
                true,
            ),
            (stake.stake - increment, 0, stake.stake - increment) // hung, should be lower
        );
    }

    mod same_epoch_activation_then_deactivation {
        use super::*;

        enum OldDeactivationBehavior {
            Stuck,
            Slow,
        }

        fn do_test(
            old_behavior: OldDeactivationBehavior,
            fix_stake_deactivate: bool,
            expected_stakes: &[(u64, u64, u64)],
        ) {
            let cluster_stake = 1_000;
            let activating_stake = 10_000;
            let some_stake = 700;
            let some_epoch = 0;

            let stake = Delegation {
                stake: some_stake,
                activation_epoch: some_epoch,
                deactivation_epoch: some_epoch,
                ..Delegation::default()
            };

            let mut stake_history = StakeHistory::default();
            let cluster_deactivation_at_stake_modified_epoch = match old_behavior {
                OldDeactivationBehavior::Stuck => 0,
                OldDeactivationBehavior::Slow => 1000,
            };

            let stake_history_entries = vec![
                (
                    cluster_stake,
                    activating_stake,
                    cluster_deactivation_at_stake_modified_epoch,
                ),
                (cluster_stake, activating_stake, 1000),
                (cluster_stake, activating_stake, 1000),
                (cluster_stake, activating_stake, 100),
                (cluster_stake, activating_stake, 100),
                (cluster_stake, activating_stake, 100),
                (cluster_stake, activating_stake, 100),
            ];

            for (epoch, (effective, activating, deactivating)) in
                stake_history_entries.into_iter().enumerate()
            {
                stake_history.add(
                    epoch as Epoch,
                    StakeHistoryEntry {
                        effective,
                        activating,
                        deactivating,
                    },
                );
            }

            assert_eq!(
                expected_stakes,
                (0..expected_stakes.len())
                    .map(|epoch| stake.stake_activating_and_deactivating(
                        epoch as u64,
                        Some(&stake_history),
                        fix_stake_deactivate
                    ))
                    .collect::<Vec<_>>()
            );
        }

        #[test]
        fn test_old_behavior_slow() {
            do_test(
                OldDeactivationBehavior::Slow,
                false,
                &[
                    (0, 0, 0),
                    (13, 0, 13),
                    (10, 0, 10),
                    (8, 0, 8),
                    (0, 0, 0),
                    (0, 0, 0),
                    (0, 0, 0),
                ],
            );
        }

        #[test]
        fn test_old_behavior_stuck() {
            do_test(
                OldDeactivationBehavior::Stuck,
                false,
                &[
                    (0, 0, 0),
                    (17, 0, 17),
                    (17, 0, 17),
                    (17, 0, 17),
                    (17, 0, 17),
                    (17, 0, 17),
                    (17, 0, 17),
                ],
            );
        }

        #[test]
        fn test_new_behavior_previously_slow() {
            // any stake accounts activated and deactivated at the same epoch
            // shouldn't been activated (then deactivated) at all!

            do_test(
                OldDeactivationBehavior::Slow,
                true,
                &[
                    (0, 0, 0),
                    (0, 0, 0),
                    (0, 0, 0),
                    (0, 0, 0),
                    (0, 0, 0),
                    (0, 0, 0),
                    (0, 0, 0),
                ],
            );
        }

        #[test]
        fn test_new_behavior_previously_stuck() {
            // any stake accounts activated and deactivated at the same epoch
            // shouldn't been activated (then deactivated) at all!

            do_test(
                OldDeactivationBehavior::Stuck,
                true,
                &[
                    (0, 0, 0),
                    (0, 0, 0),
                    (0, 0, 0),
                    (0, 0, 0),
                    (0, 0, 0),
                    (0, 0, 0),
                    (0, 0, 0),
                ],
            );
        }
    }

    #[test]
    fn test_inflation_and_slashing_with_activating_and_deactivating_stake() {
        // some really boring delegation and stake_history setup
        let (delegated_stake, mut stake, stake_history) = {
            let cluster_stake = 1_000;
            let delegated_stake = 700;

            let stake = Delegation {
                stake: delegated_stake,
                activation_epoch: 0,
                deactivation_epoch: 4,
                ..Delegation::default()
            };

            let mut stake_history = StakeHistory::default();
            stake_history.add(
                0,
                StakeHistoryEntry {
                    effective: cluster_stake,
                    activating: delegated_stake,
                    ..StakeHistoryEntry::default()
                },
            );
            let newly_effective_at_epoch1 = (cluster_stake as f64 * 0.25) as u64;
            assert_eq!(newly_effective_at_epoch1, 250);
            stake_history.add(
                1,
                StakeHistoryEntry {
                    effective: cluster_stake + newly_effective_at_epoch1,
                    activating: delegated_stake - newly_effective_at_epoch1,
                    ..StakeHistoryEntry::default()
                },
            );
            let newly_effective_at_epoch2 =
                ((cluster_stake + newly_effective_at_epoch1) as f64 * 0.25) as u64;
            assert_eq!(newly_effective_at_epoch2, 312);
            stake_history.add(
                2,
                StakeHistoryEntry {
                    effective: cluster_stake
                        + newly_effective_at_epoch1
                        + newly_effective_at_epoch2,
                    activating: delegated_stake
                        - newly_effective_at_epoch1
                        - newly_effective_at_epoch2,
                    ..StakeHistoryEntry::default()
                },
            );
            stake_history.add(
                3,
                StakeHistoryEntry {
                    effective: cluster_stake + delegated_stake,
                    ..StakeHistoryEntry::default()
                },
            );
            stake_history.add(
                4,
                StakeHistoryEntry {
                    effective: cluster_stake + delegated_stake,
                    deactivating: delegated_stake,
                    ..StakeHistoryEntry::default()
                },
            );
            let newly_not_effective_stake_at_epoch5 =
                ((cluster_stake + delegated_stake) as f64 * 0.25) as u64;
            assert_eq!(newly_not_effective_stake_at_epoch5, 425);
            stake_history.add(
                5,
                StakeHistoryEntry {
                    effective: cluster_stake + delegated_stake
                        - newly_not_effective_stake_at_epoch5,
                    deactivating: delegated_stake - newly_not_effective_stake_at_epoch5,
                    ..StakeHistoryEntry::default()
                },
            );

            (delegated_stake, stake, stake_history)
        };

        // helper closures
        let calculate_each_staking_status = |stake: &Delegation, epoch_count: usize| -> Vec<_> {
            (0..epoch_count)
                .map(|epoch| {
                    stake.stake_activating_and_deactivating(
                        epoch as u64,
                        Some(&stake_history),
                        true,
                    )
                })
                .collect::<Vec<_>>()
        };
        let adjust_staking_status = |rate: f64, status: &Vec<_>| {
            status
                .clone()
                .into_iter()
                .map(|(a, b, c)| {
                    (
                        (a as f64 * rate) as u64,
                        (b as f64 * rate) as u64,
                        (c as f64 * rate) as u64,
                    )
                })
                .collect::<Vec<_>>()
        };

        let expected_staking_status_transition = vec![
            (0, 700, 0),
            (250, 450, 0),
            (562, 138, 0),
            (700, 0, 0),
            (700, 0, 700),
            (275, 0, 275),
            (0, 0, 0),
        ];
        let expected_staking_status_transition_base = vec![
            (0, 700, 0),
            (250, 450, 0),
            (562, 138 + 1, 0), // +1 is needed for rounding
            (700, 0, 0),
            (700, 0, 700),
            (275 + 1, 0, 275 + 1), // +1 is needed for rounding
            (0, 0, 0),
        ];

        // normal stake activating and deactivating transition test, just in case
        assert_eq!(
            expected_staking_status_transition,
            calculate_each_staking_status(&stake, expected_staking_status_transition.len())
        );

        // 10% inflation rewards assuming some sizable epochs passed!
        let rate = 1.10;
        stake.stake = (delegated_stake as f64 * rate) as u64;
        let expected_staking_status_transition =
            adjust_staking_status(rate, &expected_staking_status_transition_base);

        assert_eq!(
            expected_staking_status_transition,
            calculate_each_staking_status(&stake, expected_staking_status_transition_base.len()),
        );

        // 50% slashing!!!
        let rate = 0.5;
        stake.stake = (delegated_stake as f64 * rate) as u64;
        let expected_staking_status_transition =
            adjust_staking_status(rate, &expected_staking_status_transition_base);

        assert_eq!(
            expected_staking_status_transition,
            calculate_each_staking_status(&stake, expected_staking_status_transition_base.len()),
        );
    }

    #[test]
    fn test_stop_activating_after_deactivation() {
        solana_logger::setup();
        let stake = Delegation {
            stake: 1_000,
            activation_epoch: 0,
            deactivation_epoch: 3,
            ..Delegation::default()
        };

        let base_stake = 1_000;
        let mut stake_history = StakeHistory::default();
        let mut effective = base_stake;
        let other_activation = 100;
        let mut other_activations = vec![0];

        // Build a stake history where the test staker always consumes all of the available warm
        // up and cool down stake. However, simulate other stakers beginning to activate during
        // the test staker's deactivation.
        for epoch in 0..=stake.deactivation_epoch + 1 {
            let (activating, deactivating) = if epoch < stake.deactivation_epoch {
                (stake.stake + base_stake - effective, 0)
            } else {
                let other_activation_sum: u64 = other_activations.iter().sum();
                let deactivating = effective - base_stake - other_activation_sum;
                (other_activation, deactivating)
            };

            stake_history.add(
                epoch,
                StakeHistoryEntry {
                    effective,
                    activating,
                    deactivating,
                },
            );

            if epoch < stake.deactivation_epoch {
                let increase = (effective as f64 * stake.warmup_cooldown_rate) as u64;
                effective += increase.min(activating);
                other_activations.push(0);
            } else {
                let decrease = (effective as f64 * stake.warmup_cooldown_rate) as u64;
                effective -= decrease.min(deactivating);
                effective += other_activation;
                other_activations.push(other_activation);
            }
        }

        for epoch in 0..=stake.deactivation_epoch + 1 {
            let history = stake_history.get(&epoch).unwrap();
            let other_activations: u64 = other_activations[..=epoch as usize].iter().sum();
            let expected_stake = history.effective - base_stake - other_activations;
            let (expected_activating, expected_deactivating) = if epoch < stake.deactivation_epoch {
                (history.activating, 0)
            } else {
                (0, history.deactivating)
            };
            assert_eq!(
                stake.stake_activating_and_deactivating(epoch, Some(&stake_history), true),
                (expected_stake, expected_activating, expected_deactivating)
            );
        }
    }

    #[test]
    fn test_stake_warmup_cooldown_sub_integer_moves() {
        let delegations = [Delegation {
            stake: 2,
            activation_epoch: 0, // activating at zero
            deactivation_epoch: 5,
            ..Delegation::default()
        }];
        // give 2 epochs of cooldown
        let epochs = 7;
        // make boostrap stake smaller than warmup so warmup/cooldownn
        //  increment is always smaller than 1
        let bootstrap = (delegations[0].warmup_cooldown_rate * 100.0 / 2.0) as u64;
        let stake_history =
            create_stake_history_from_delegations(Some(bootstrap), 0..epochs, &delegations);
        let mut max_stake = 0;
        let mut min_stake = 2;

        for epoch in 0..epochs {
            let stake = delegations
                .iter()
                .map(|delegation| delegation.stake(epoch, Some(&stake_history), true))
                .sum::<u64>();
            max_stake = max_stake.max(stake);
            min_stake = min_stake.min(stake);
        }
        assert_eq!(max_stake, 2);
        assert_eq!(min_stake, 0);
    }

    #[test]
    fn test_stake_warmup_cooldown() {
        let delegations = [
            Delegation {
                // never deactivates
                stake: 1_000,
                activation_epoch: std::u64::MAX,
                ..Delegation::default()
            },
            Delegation {
                stake: 1_000,
                activation_epoch: 0,
                deactivation_epoch: 9,
                ..Delegation::default()
            },
            Delegation {
                stake: 1_000,
                activation_epoch: 1,
                deactivation_epoch: 6,
                ..Delegation::default()
            },
            Delegation {
                stake: 1_000,
                activation_epoch: 2,
                deactivation_epoch: 5,
                ..Delegation::default()
            },
            Delegation {
                stake: 1_000,
                activation_epoch: 2,
                deactivation_epoch: 4,
                ..Delegation::default()
            },
            Delegation {
                stake: 1_000,
                activation_epoch: 4,
                deactivation_epoch: 4,
                ..Delegation::default()
            },
        ];
        // chosen to ensure that the last activated stake (at 4) finishes
        //  warming up and cooling down
        //  a stake takes 2.0f64.log(1.0 + STAKE_WARMUP_RATE) epochs to warm up or cool down
        //  when all alone, but the above overlap a lot
        let epochs = 20;

        let stake_history = create_stake_history_from_delegations(None, 0..epochs, &delegations);

        let mut prev_total_effective_stake = delegations
            .iter()
            .map(|delegation| delegation.stake(0, Some(&stake_history), true))
            .sum::<u64>();

        // uncomment and add ! for fun with graphing
        // eprintln("\n{:8} {:8} {:8}", "   epoch", "   total", "   delta");
        for epoch in 1..epochs {
            let total_effective_stake = delegations
                .iter()
                .map(|delegation| delegation.stake(epoch, Some(&stake_history), true))
                .sum::<u64>();

            let delta = if total_effective_stake > prev_total_effective_stake {
                total_effective_stake - prev_total_effective_stake
            } else {
                prev_total_effective_stake - total_effective_stake
            };

            // uncomment and add ! for fun with graphing
            //eprint("{:8} {:8} {:8} ", epoch, total_effective_stake, delta);
            //(0..(total_effective_stake as usize / (stakes.len() * 5))).for_each(|_| eprint("#"));
            //eprintln();

            assert!(
                delta
                    <= ((prev_total_effective_stake as f64 * Config::default().warmup_cooldown_rate) as u64)
                        .max(1)
            );

            prev_total_effective_stake = total_effective_stake;
        }
    }

    #[test]
    fn test_stake_initialize() {
        let stake_pubkey = solana_sdk::pubkey::new_rand();
        let stake_lamports = MIN_DELEGATE_STAKE_AMOUNT;
        let stake_account =
            Account::new_ref(stake_lamports, std::mem::size_of::<StakeState>(), &id());

        // unsigned keyed account
        let stake_keyed_account = KeyedAccount::new(&stake_pubkey, false, &stake_account);
        let custodian = solana_sdk::pubkey::new_rand();

        // not enough balance for rent...
        assert_eq!(
            stake_keyed_account.initialize(
                &Authorized::default(),
                &Lockup::default(),
                &Rent {
                    lamports_per_byte_year: 42,
                    ..Rent::free()
                },
            ),
            Err(InstructionError::InsufficientFunds)
        );

        // this one works, as is uninit
        assert_eq!(
            stake_keyed_account.initialize(
                &Authorized::auto(&stake_pubkey),
                &Lockup {
                    epoch: 1,
                    unix_timestamp: 0,
                    custodian
                },
                &Rent::free(),
            ),
            Ok(())
        );
        // check that we see what we expect
        assert_eq!(
            StakeState::from(&stake_keyed_account.account.borrow()).unwrap(),
            StakeState::Initialized(Meta {
                lockup: Lockup {
                    unix_timestamp: 0,
                    epoch: 1,
                    custodian
                },
                ..Meta {
                    authorized: Authorized::auto(&stake_pubkey),
                    ..Meta::default()
                }
            })
        );

        // 2nd time fails, can't move it from anything other than uninit->init
        assert_eq!(
            stake_keyed_account.initialize(
                &Authorized::default(),
                &Lockup::default(),
                &Rent::free()
            ),
            Err(InstructionError::InvalidAccountData)
        );
    }

    #[test]
    fn test_initialize_incorrect_account_sizes() {
        let stake_pubkey = solana_sdk::pubkey::new_rand();
        let stake_lamports = 42;
        let stake_account =
            Account::new_ref(stake_lamports, std::mem::size_of::<StakeState>() + 1, &id());
        let stake_keyed_account = KeyedAccount::new(&stake_pubkey, false, &stake_account);

        assert_eq!(
            stake_keyed_account.initialize(
                &Authorized::default(),
                &Lockup::default(),
                &Rent {
                    lamports_per_byte_year: 42,
                    ..Rent::free()
                },
            ),
            Err(InstructionError::InvalidAccountData)
        );

        let stake_account =
            Account::new_ref(stake_lamports, std::mem::size_of::<StakeState>() - 1, &id());
        let stake_keyed_account = KeyedAccount::new(&stake_pubkey, false, &stake_account);

        assert_eq!(
            stake_keyed_account.initialize(
                &Authorized::default(),
                &Lockup::default(),
                &Rent {
                    lamports_per_byte_year: 42,
                    ..Rent::free()
                },
            ),
            Err(InstructionError::InvalidAccountData)
        );
    }

    #[test]
    fn test_deactivate() {
        let stake_pubkey = solana_sdk::pubkey::new_rand();
        let stake_lamports = 42;
        let stake_account = Account::new_ref_data_with_space(
            stake_lamports,
            &StakeState::Initialized(Meta::auto(&stake_pubkey)),
            std::mem::size_of::<StakeState>(),
            &id(),
        )
        .expect("stake_account");

        let clock = Clock {
            epoch: 1,
            ..Clock::default()
        };

        // signed keyed account but not staked yet
        let stake_keyed_account = KeyedAccount::new(&stake_pubkey, true, &stake_account);
        let signers = vec![stake_pubkey].into_iter().collect();
        assert_eq!(
            stake_keyed_account.deactivate(&clock, &signers),
            Err(InstructionError::InvalidAccountData)
        );

        // Staking
        let vote_pubkey = solana_sdk::pubkey::new_rand();
        let vote_account = RefCell::new(vote_state::create_account(
            &vote_pubkey,
            &solana_sdk::pubkey::new_rand(),
            0,
            100,
        ));
        let vote_keyed_account = KeyedAccount::new(&vote_pubkey, false, &vote_account);
        vote_keyed_account
            .set_state(&VoteStateVersions::new_current(VoteState::default()))
            .unwrap();
        assert_eq!(
            stake_keyed_account.delegate(
                &vote_keyed_account,
                &clock,
                &StakeHistory::default(),
                &Config::default(),
                &signers
            ),
            Ok(())
        );

        // no signers fails
        let stake_keyed_account = KeyedAccount::new(&stake_pubkey, false, &stake_account);
        assert_eq!(
            stake_keyed_account.deactivate(&clock, &HashSet::default()),
            Err(InstructionError::MissingRequiredSignature)
        );

        // Deactivate after staking
        let stake_keyed_account = KeyedAccount::new(&stake_pubkey, true, &stake_account);
        assert_eq!(stake_keyed_account.deactivate(&clock, &signers), Ok(()));

        // verify that deactivate() only works once
        assert_eq!(
            stake_keyed_account.deactivate(&clock, &signers),
            Err(StakeError::AlreadyDeactivated.into())
        );
    }

    #[test]
    fn test_set_lockup() {
        let stake_pubkey = solana_sdk::pubkey::new_rand();
        let stake_lamports = MIN_DELEGATE_STAKE_AMOUNT;
        let stake_account = Account::new_ref_data_with_space(
            stake_lamports,
            &StakeState::Uninitialized,
            std::mem::size_of::<StakeState>(),
            &id(),
        )
        .expect("stake_account");

        // wrong state, should fail
        let stake_keyed_account = KeyedAccount::new(&stake_pubkey, false, &stake_account);
        assert_eq!(
            stake_keyed_account.set_lockup(&LockupArgs::default(), &HashSet::default()),
            Err(InstructionError::InvalidAccountData)
        );

        // initalize the stake
        let custodian = solana_sdk::pubkey::new_rand();
        stake_keyed_account
            .initialize(
                &Authorized::auto(&stake_pubkey),
                &Lockup {
                    unix_timestamp: 1,
                    epoch: 1,
                    custodian,
                },
                &Rent::free(),
            )
            .unwrap();

        assert_eq!(
            stake_keyed_account.set_lockup(&LockupArgs::default(), &HashSet::default()),
            Err(InstructionError::MissingRequiredSignature)
        );

        assert_eq!(
            stake_keyed_account.set_lockup(
                &LockupArgs {
                    unix_timestamp: Some(1),
                    epoch: Some(1),
                    custodian: Some(custodian),
                },
                &vec![custodian].into_iter().collect()
            ),
            Ok(())
        );

        // delegate stake
        let vote_pubkey = solana_sdk::pubkey::new_rand();
        let vote_account = RefCell::new(vote_state::create_account(
            &vote_pubkey,
            &solana_sdk::pubkey::new_rand(),
            0,
            100,
        ));
        let vote_keyed_account = KeyedAccount::new(&vote_pubkey, false, &vote_account);
        vote_keyed_account
            .set_state(&VoteStateVersions::new_current(VoteState::default()))
            .unwrap();

        stake_keyed_account
            .delegate(
                &vote_keyed_account,
                &Clock::default(),
                &StakeHistory::default(),
                &Config::default(),
                &vec![stake_pubkey].into_iter().collect(),
            )
            .unwrap();

        assert_eq!(
            stake_keyed_account.set_lockup(
                &LockupArgs {
                    unix_timestamp: Some(1),
                    epoch: Some(1),
                    custodian: Some(custodian),
                },
                &HashSet::default(),
            ),
            Err(InstructionError::MissingRequiredSignature)
        );
        assert_eq!(
            stake_keyed_account.set_lockup(
                &LockupArgs {
                    unix_timestamp: Some(1),
                    epoch: Some(1),
                    custodian: Some(custodian),
                },
                &vec![custodian].into_iter().collect()
            ),
            Ok(())
        );
    }

    #[test]
    fn test_optional_lockup() {
        let stake_pubkey = solana_sdk::pubkey::new_rand();
        let stake_lamports = MIN_DELEGATE_STAKE_AMOUNT;
        let stake_account = Account::new_ref_data_with_space(
            stake_lamports,
            &StakeState::Uninitialized,
            std::mem::size_of::<StakeState>(),
            &id(),
        )
        .expect("stake_account");
        let stake_keyed_account = KeyedAccount::new(&stake_pubkey, false, &stake_account);

        let custodian = solana_sdk::pubkey::new_rand();
        stake_keyed_account
            .initialize(
                &Authorized::auto(&stake_pubkey),
                &Lockup {
                    unix_timestamp: 1,
                    epoch: 1,
                    custodian,
                },
                &Rent::free(),
            )
            .unwrap();

        assert_eq!(
            stake_keyed_account.set_lockup(
                &LockupArgs {
                    unix_timestamp: None,
                    epoch: None,
                    custodian: None,
                },
                &vec![custodian].into_iter().collect()
            ),
            Ok(())
        );

        assert_eq!(
            stake_keyed_account.set_lockup(
                &LockupArgs {
                    unix_timestamp: Some(2),
                    epoch: None,
                    custodian: None,
                },
                &vec![custodian].into_iter().collect()
            ),
            Ok(())
        );

        if let StakeState::Initialized(Meta { lockup, .. }) =
            StakeState::from(&stake_keyed_account.account.borrow()).unwrap()
        {
            assert_eq!(lockup.unix_timestamp, 2);
            assert_eq!(lockup.epoch, 1);
            assert_eq!(lockup.custodian, custodian);
        } else {
            panic!();
        }

        assert_eq!(
            stake_keyed_account.set_lockup(
                &LockupArgs {
                    unix_timestamp: None,
                    epoch: Some(3),
                    custodian: None,
                },
                &vec![custodian].into_iter().collect()
            ),
            Ok(())
        );

        if let StakeState::Initialized(Meta { lockup, .. }) =
            StakeState::from(&stake_keyed_account.account.borrow()).unwrap()
        {
            assert_eq!(lockup.unix_timestamp, 2);
            assert_eq!(lockup.epoch, 3);
            assert_eq!(lockup.custodian, custodian);
        } else {
            panic!();
        }

        let new_custodian = solana_sdk::pubkey::new_rand();
        assert_eq!(
            stake_keyed_account.set_lockup(
                &LockupArgs {
                    unix_timestamp: None,
                    epoch: None,
                    custodian: Some(new_custodian),
                },
                &vec![custodian].into_iter().collect()
            ),
            Ok(())
        );

        if let StakeState::Initialized(Meta { lockup, .. }) =
            StakeState::from(&stake_keyed_account.account.borrow()).unwrap()
        {
            assert_eq!(lockup.unix_timestamp, 2);
            assert_eq!(lockup.epoch, 3);
            assert_eq!(lockup.custodian, new_custodian);
        } else {
            panic!();
        }

        assert_eq!(
            stake_keyed_account.set_lockup(
                &LockupArgs::default(),
                &vec![custodian].into_iter().collect()
            ),
            Err(InstructionError::MissingRequiredSignature)
        );
    }

    #[test]
    fn test_withdraw_stake() {
        let stake_pubkey = solana_sdk::pubkey::new_rand();
        let stake_lamports = MIN_DELEGATE_STAKE_AMOUNT;
        let stake_account = Account::new_ref_data_with_space(
            stake_lamports,
            &StakeState::Uninitialized,
            std::mem::size_of::<StakeState>(),
            &id(),
        )
        .expect("stake_account");

        let mut clock = Clock::default();

        let to = solana_sdk::pubkey::new_rand();
        let to_account = Account::new_ref(1, 0, &system_program::id());
        let to_keyed_account = KeyedAccount::new(&to, false, &to_account);

        // no signers, should fail
        let stake_keyed_account = KeyedAccount::new(&stake_pubkey, false, &stake_account);
        assert_eq!(
            stake_keyed_account.withdraw(
                stake_lamports,
                &to_keyed_account,
                &clock,
                &StakeHistory::default(),
                &to_keyed_account, // unsigned account as withdraw authority
                None,
            ),
            Err(InstructionError::MissingRequiredSignature)
        );

        // signed keyed account and uninitialized should work
        let stake_keyed_account = KeyedAccount::new(&stake_pubkey, true, &stake_account);
        let to_keyed_account = KeyedAccount::new(&to, false, &to_account);
        assert_eq!(
            stake_keyed_account.withdraw(
                stake_lamports,
                &to_keyed_account,
                &clock,
                &StakeHistory::default(),
                &stake_keyed_account,
                None,
            ),
            Ok(())
        );
        assert_eq!(stake_account.borrow().lamports, 0);
        assert_eq!(stake_keyed_account.state(), Ok(StakeState::Uninitialized));

        // reset balance
        stake_account.borrow_mut().lamports = stake_lamports;

        // lockup
        let stake_keyed_account = KeyedAccount::new(&stake_pubkey, true, &stake_account);
        let custodian = solana_sdk::pubkey::new_rand();
        stake_keyed_account
            .initialize(
                &Authorized::auto(&stake_pubkey),
                &Lockup {
                    unix_timestamp: 0,
                    epoch: 0,
                    custodian,
                },
                &Rent::free(),
            )
            .unwrap();

        // signed keyed account and locked up, more than available should fail
        let stake_keyed_account = KeyedAccount::new(&stake_pubkey, true, &stake_account);
        let to_keyed_account = KeyedAccount::new(&to, false, &to_account);
        assert_eq!(
            stake_keyed_account.withdraw(
                stake_lamports + 1,
                &to_keyed_account,
                &clock,
                &StakeHistory::default(),
                &stake_keyed_account,
                None,
            ),
            Err(InstructionError::InsufficientFunds)
        );

        // Stake some lamports (available lamports for withdrawals will reduce to zero)
        let vote_pubkey = solana_sdk::pubkey::new_rand();
        let vote_account = RefCell::new(vote_state::create_account(
            &vote_pubkey,
            &solana_sdk::pubkey::new_rand(),
            0,
            100,
        ));
        let vote_keyed_account = KeyedAccount::new(&vote_pubkey, false, &vote_account);
        vote_keyed_account
            .set_state(&VoteStateVersions::new_current(VoteState::default()))
            .unwrap();
        let signers = vec![stake_pubkey].into_iter().collect();
        assert_eq!(
            stake_keyed_account.delegate(
                &vote_keyed_account,
                &clock,
                &StakeHistory::default(),
                &Config::default(),
                &signers,
            ),
            Ok(())
        );

        // simulate rewards
        stake_account.borrow_mut().lamports += 10;
        // withdrawal before deactivate works for rewards amount
        let stake_keyed_account = KeyedAccount::new(&stake_pubkey, true, &stake_account);
        let to_keyed_account = KeyedAccount::new(&to, false, &to_account);
        assert_eq!(
            stake_keyed_account.withdraw(
                10,
                &to_keyed_account,
                &clock,
                &StakeHistory::default(),
                &stake_keyed_account,
                None,
            ),
            Ok(())
        );

        // simulate rewards
        stake_account.borrow_mut().lamports += 10;
        // withdrawal of rewards fails if not in excess of stake
        let stake_keyed_account = KeyedAccount::new(&stake_pubkey, true, &stake_account);
        let to_keyed_account = KeyedAccount::new(&to, false, &to_account);
        assert_eq!(
            stake_keyed_account.withdraw(
                10 + 1,
                &to_keyed_account,
                &clock,
                &StakeHistory::default(),
                &stake_keyed_account,
                None,
            ),
            Err(InstructionError::InsufficientFunds)
        );

        // deactivate the stake before withdrawal
        assert_eq!(stake_keyed_account.deactivate(&clock, &signers), Ok(()));
        // simulate time passing
        clock.epoch += 100;

        // Try to withdraw more than what's available
        let to_keyed_account = KeyedAccount::new(&to, false, &to_account);
        assert_eq!(
            stake_keyed_account.withdraw(
                stake_lamports + 10 + 1,
                &to_keyed_account,
                &clock,
                &StakeHistory::default(),
                &stake_keyed_account,
                None,
            ),
            Err(InstructionError::InsufficientFunds)
        );

        // Try to withdraw all lamports
        let to_keyed_account = KeyedAccount::new(&to, false, &to_account);
        assert_eq!(
            stake_keyed_account.withdraw(
                stake_lamports + 10,
                &to_keyed_account,
                &clock,
                &StakeHistory::default(),
                &stake_keyed_account,
                None,
            ),
            Ok(())
        );
        assert_eq!(stake_account.borrow().lamports, 0);
        assert_eq!(stake_keyed_account.state(), Ok(StakeState::Uninitialized));

        // overflow
        let rent = Rent::default();
        let rent_exempt_reserve = rent.minimum_balance(std::mem::size_of::<StakeState>());
        let authority_pubkey = Pubkey::new_unique();
        let stake_pubkey = Pubkey::new_unique();
        let stake_account = Account::new_ref_data_with_space(
            1_000_000_000,
            &StakeState::Initialized(Meta {
                rent_exempt_reserve,
                authorized: Authorized {
                    staker: authority_pubkey,
                    withdrawer: authority_pubkey,
                },
                lockup: Lockup::default(),
            }),
            std::mem::size_of::<StakeState>(),
            &id(),
        )
        .expect("stake_account");

        let stake2_pubkey = Pubkey::new_unique();
        let stake2_account = Account::new_ref_data_with_space(
            1_000_000_000,
            &StakeState::Initialized(Meta {
                rent_exempt_reserve,
                authorized: Authorized {
                    staker: authority_pubkey,
                    withdrawer: authority_pubkey,
                },
                lockup: Lockup::default(),
            }),
            std::mem::size_of::<StakeState>(),
            &id(),
        )
        .expect("stake2_account");

        let stake_keyed_account = KeyedAccount::new(&stake_pubkey, true, &stake_account);
        let stake2_keyed_account = KeyedAccount::new(&stake2_pubkey, false, &stake2_account);
        let authority_account = Account::new_ref(42, 0, &system_program::id());
        let authority_keyed_account =
            KeyedAccount::new(&authority_pubkey, true, &authority_account);

        assert_eq!(
            stake_keyed_account.withdraw(
                u64::MAX - 10,
                &stake2_keyed_account,
                &clock,
                &StakeHistory::default(),
                &authority_keyed_account,
                None,
            ),
            Err(InstructionError::InsufficientFunds),
        );
    }

    #[test]
    fn test_withdraw_stake_before_warmup() {
        let stake_pubkey = solana_sdk::pubkey::new_rand();
        let total_lamports = 100;
        let stake_lamports = 42;
        let stake_account = Account::new_ref_data_with_space(
            total_lamports,
            &StakeState::Initialized(Meta::auto(&stake_pubkey)),
            std::mem::size_of::<StakeState>(),
            &id(),
        )
        .expect("stake_account");

        let clock = Clock::default();
        let mut future = Clock::default();
        future.epoch += 16;

        let to = solana_sdk::pubkey::new_rand();
        let to_account = Account::new_ref(1, 0, &system_program::id());
        let to_keyed_account = KeyedAccount::new(&to, false, &to_account);

        let stake_keyed_account = KeyedAccount::new(&stake_pubkey, true, &stake_account);

        // Stake some lamports (available lamports for withdrawals will reduce)
        let vote_pubkey = solana_sdk::pubkey::new_rand();
        let vote_account = RefCell::new(vote_state::create_account(
            &vote_pubkey,
            &solana_sdk::pubkey::new_rand(),
            0,
            100,
        ));
        let vote_keyed_account = KeyedAccount::new(&vote_pubkey, false, &vote_account);
        vote_keyed_account
            .set_state(&VoteStateVersions::new_current(VoteState::default()))
            .unwrap();
        let signers = vec![stake_pubkey].into_iter().collect();
        assert_eq!(
            stake_keyed_account.delegate(
                &vote_keyed_account,
                &future,
                &StakeHistory::default(),
                &Config::default(),
                &signers,
            ),
            Ok(())
        );

        let stake_history = create_stake_history_from_delegations(
            None,
            0..future.epoch,
            &[
                StakeState::stake_from(&stake_keyed_account.account.borrow())
                    .unwrap()
                    .delegation,
            ],
        );

        // Try to withdraw stake
        assert_eq!(
            stake_keyed_account.withdraw(
                total_lamports - stake_lamports + 1,
                &to_keyed_account,
                &clock,
                &stake_history,
                &stake_keyed_account,
                None,
            ),
            Err(InstructionError::InsufficientFunds)
        );
    }

    #[test]
    fn test_withdraw_stake_invalid_state() {
        let stake_pubkey = solana_sdk::pubkey::new_rand();
        let total_lamports = 100;
        let stake_account = Account::new_ref_data_with_space(
            total_lamports,
            &StakeState::RewardsPool,
            std::mem::size_of::<StakeState>(),
            &id(),
        )
        .expect("stake_account");

        let to = solana_sdk::pubkey::new_rand();
        let to_account = Account::new_ref(1, 0, &system_program::id());
        let to_keyed_account = KeyedAccount::new(&to, false, &to_account);
        let stake_keyed_account = KeyedAccount::new(&stake_pubkey, true, &stake_account);
        assert_eq!(
            stake_keyed_account.withdraw(
                total_lamports,
                &to_keyed_account,
                &Clock::default(),
                &StakeHistory::default(),
                &stake_keyed_account,
                None,
            ),
            Err(InstructionError::InvalidAccountData)
        );
    }

    #[test]
    fn test_withdraw_lockup() {
        let stake_pubkey = solana_sdk::pubkey::new_rand();
        let custodian = solana_sdk::pubkey::new_rand();
        let total_lamports = 100;
        let stake_account = Account::new_ref_data_with_space(
            total_lamports,
            &StakeState::Initialized(Meta {
                lockup: Lockup {
                    unix_timestamp: 0,
                    epoch: 1,
                    custodian,
                },
                ..Meta::auto(&stake_pubkey)
            }),
            std::mem::size_of::<StakeState>(),
            &id(),
        )
        .expect("stake_account");

        let to = solana_sdk::pubkey::new_rand();
        let to_account = Account::new_ref(1, 0, &system_program::id());
        let to_keyed_account = KeyedAccount::new(&to, false, &to_account);

        let stake_keyed_account = KeyedAccount::new(&stake_pubkey, true, &stake_account);

        let mut clock = Clock::default();

        // lockup is still in force, can't withdraw
        assert_eq!(
            stake_keyed_account.withdraw(
                total_lamports,
                &to_keyed_account,
                &clock,
                &StakeHistory::default(),
                &stake_keyed_account,
                None,
            ),
            Err(StakeError::LockupInForce.into())
        );

        {
            let custodian_account = Account::new_ref(1, 0, &system_program::id());
            let custodian_keyed_account = KeyedAccount::new(&custodian, true, &custodian_account);
            assert_eq!(
                stake_keyed_account.withdraw(
                    total_lamports,
                    &to_keyed_account,
                    &clock,
                    &StakeHistory::default(),
                    &stake_keyed_account,
                    Some(&custodian_keyed_account),
                ),
                Ok(())
            );
        }
        // reset balance
        stake_keyed_account.account.borrow_mut().lamports = total_lamports;

        // lockup has expired
        let to_keyed_account = KeyedAccount::new(&to, false, &to_account);
        clock.epoch += 1;
        assert_eq!(
            stake_keyed_account.withdraw(
                total_lamports,
                &to_keyed_account,
                &clock,
                &StakeHistory::default(),
                &stake_keyed_account,
                None,
            ),
            Ok(())
        );
        assert_eq!(stake_keyed_account.state(), Ok(StakeState::Uninitialized));
    }

    #[test]
    fn test_withdraw_identical_authorities() {
        let stake_pubkey = solana_sdk::pubkey::new_rand();
        let custodian = stake_pubkey;
        let total_lamports = 100;
        let stake_account = Account::new_ref_data_with_space(
            total_lamports,
            &StakeState::Initialized(Meta {
                lockup: Lockup {
                    unix_timestamp: 0,
                    epoch: 1,
                    custodian,
                },
                ..Meta::auto(&stake_pubkey)
            }),
            std::mem::size_of::<StakeState>(),
            &id(),
        )
        .expect("stake_account");

        let to = solana_sdk::pubkey::new_rand();
        let to_account = Account::new_ref(1, 0, &system_program::id());
        let to_keyed_account = KeyedAccount::new(&to, false, &to_account);

        let stake_keyed_account = KeyedAccount::new(&stake_pubkey, true, &stake_account);

        let clock = Clock::default();

        // lockup is still in force, even though custodian is the same as the withdraw authority
        assert_eq!(
            stake_keyed_account.withdraw(
                total_lamports,
                &to_keyed_account,
                &clock,
                &StakeHistory::default(),
                &stake_keyed_account,
                None,
            ),
            Err(StakeError::LockupInForce.into())
        );

        {
            let custodian_keyed_account = KeyedAccount::new(&custodian, true, &stake_account);
            assert_eq!(
                stake_keyed_account.withdraw(
                    total_lamports,
                    &to_keyed_account,
                    &clock,
                    &StakeHistory::default(),
                    &stake_keyed_account,
                    Some(&custodian_keyed_account),
                ),
                Ok(())
            );
            assert_eq!(stake_keyed_account.state(), Ok(StakeState::Uninitialized));
        }
    }

    #[test]
    fn test_stake_state_redeem_rewards() {
        let mut vote_state = VoteState::default();
        // assume stake.stake() is right
        // bootstrap means fully-vested stake at epoch 0
        let stake_lamports = 1;
        let mut stake = Stake::new(
            stake_lamports,
            &Pubkey::default(),
            &vote_state,
            std::u64::MAX,
            &Config::default(),
        );

        // this one can't collect now, credits_observed == vote_state.credits()
        assert_eq!(
            None,
            stake.redeem_rewards(
                &PointValue {
                    rewards: 1_000_000_000,
                    points: 1
                },
                &vote_state,
                None,
                &mut null_tracer(),
                true,
            )
        );

        // put 2 credits in at epoch 0
        vote_state.increment_credits(0);
        vote_state.increment_credits(0);

        // this one should be able to collect exactly 2
        assert_eq!(
            Some((stake_lamports * 2, 0)),
            stake.redeem_rewards(
                &PointValue {
                    rewards: 1,
                    points: 1
                },
                &vote_state,
                None,
                &mut null_tracer(),
                true,
            )
        );

        assert_eq!(
            stake.delegation.stake,
            stake_lamports + (stake_lamports * 2)
        );
        assert_eq!(stake.credits_observed, 2);
    }

    #[test]
    fn test_stake_state_calculate_points_with_typical_values() {
        let mut vote_state = VoteState::default();

        // bootstrap means fully-vested stake at epoch 0 with
        //  10_000_000 SOL is a big but not unreasaonable stake
        let stake = Stake::new(
            native_token::sol_to_lamports(10_000_000f64),
            &Pubkey::default(),
            &vote_state,
            std::u64::MAX,
            &Config::default(),
        );

        // this one can't collect now, credits_observed == vote_state.credits()
        assert_eq!(
            None,
            stake.calculate_rewards(
                &PointValue {
                    rewards: 1_000_000_000,
                    points: 1
                },
                &vote_state,
                None,
                &mut null_tracer(),
                true,
            )
        );

        let epoch_slots: u128 = 14 * 24 * 3600 * 160;
        // put 193,536,000 credits in at epoch 0, typical for a 14-day epoch
        //  this loop takes a few seconds...
        for _ in 0..epoch_slots {
            vote_state.increment_credits(0);
        }

        // no overflow on points
        assert_eq!(
            u128::from(stake.delegation.stake) * epoch_slots,
            stake.calculate_points(&vote_state, None, &mut null_tracer(), true)
        );
    }

    #[test]
    fn test_stake_state_calculate_rewards() {
        let mut vote_state = VoteState::default();
        // assume stake.stake() is right
        // bootstrap means fully-vested stake at epoch 0
        let mut stake = Stake::new(
            1,
            &Pubkey::default(),
            &vote_state,
            std::u64::MAX,
            &Config::default(),
        );

        // this one can't collect now, credits_observed == vote_state.credits()
        assert_eq!(
            None,
            stake.calculate_rewards(
                &PointValue {
                    rewards: 1_000_000_000,
                    points: 1
                },
                &vote_state,
                None,
                &mut null_tracer(),
                true,
            )
        );

        // put 2 credits in at epoch 0
        vote_state.increment_credits(0);
        vote_state.increment_credits(0);

        // this one should be able to collect exactly 2
        assert_eq!(
            Some((stake.delegation.stake * 2, 0, 2)),
            stake.calculate_rewards(
                &PointValue {
                    rewards: 2,
                    points: 2 // all his
                },
                &vote_state,
                None,
                &mut null_tracer(),
                true,
            )
        );

        stake.credits_observed = 1;
        // this one should be able to collect exactly 1 (already observed one)
        assert_eq!(
            Some((stake.delegation.stake, 0, 2)),
            stake.calculate_rewards(
                &PointValue {
                    rewards: 1,
                    points: 1
                },
                &vote_state,
                None,
                &mut null_tracer(),
                true,
            )
        );

        // put 1 credit in epoch 1
        vote_state.increment_credits(1);

        stake.credits_observed = 2;
        // this one should be able to collect the one just added
        assert_eq!(
            Some((stake.delegation.stake, 0, 3)),
            stake.calculate_rewards(
                &PointValue {
                    rewards: 2,
                    points: 2
                },
                &vote_state,
                None,
                &mut null_tracer(),
                true,
            )
        );

        // put 1 credit in epoch 2
        vote_state.increment_credits(2);
        // this one should be able to collect 2 now
        assert_eq!(
            Some((stake.delegation.stake * 2, 0, 4)),
            stake.calculate_rewards(
                &PointValue {
                    rewards: 2,
                    points: 2
                },
                &vote_state,
                None,
                &mut null_tracer(),
                true,
            )
        );

        stake.credits_observed = 0;
        // this one should be able to collect everything from t=0 a warmed up stake of 2
        // (2 credits at stake of 1) + (1 credit at a stake of 2)
        assert_eq!(
            Some((
                stake.delegation.stake * 2 // epoch 0
                    + stake.delegation.stake // epoch 1
                    + stake.delegation.stake, // epoch 2
                0,
                4
            )),
            stake.calculate_rewards(
                &PointValue {
                    rewards: 4,
                    points: 4
                },
                &vote_state,
                None,
                &mut null_tracer(),
                true,
            )
        );

        // same as above, but is a really small commission out of 32 bits,
        //  verify that None comes back on small redemptions where no one gets paid
        vote_state.commission = 1;
        assert_eq!(
            None, // would be Some((0, 2 * 1 + 1 * 2, 4)),
            stake.calculate_rewards(
                &PointValue {
                    rewards: 4,
                    points: 4
                },
                &vote_state,
                None,
                &mut null_tracer(),
                true,
            )
        );
        vote_state.commission = 99;
        assert_eq!(
            None, // would be Some((0, 2 * 1 + 1 * 2, 4)),
            stake.calculate_rewards(
                &PointValue {
                    rewards: 4,
                    points: 4
                },
                &vote_state,
                None,
                &mut null_tracer(),
                true,
            )
        );

        // now one with inflation disabled. no one gets paid, but we still need
        // to advance the stake state's credits_observed field to prevent back-
        // paying rewards when inflation is turned on.
        assert_eq!(
            Some((0, 0, 4)),
            stake.calculate_rewards(
                &PointValue {
                    rewards: 0,
                    points: 4
                },
                &vote_state,
                None,
                &mut null_tracer(),
                true,
            )
        );

        // credits_observed remains at previous level when vote_state credits are
        // not advancing and inflation is disabled
        stake.credits_observed = 4;
        assert_eq!(
            Some((0, 0, 4)),
            stake.calculate_rewards(
                &PointValue {
                    rewards: 0,
                    points: 4
                },
                &vote_state,
                None,
                &mut null_tracer(),
                true,
            )
        );

        // assert the previous behavior is preserved where fix_stake_deactivate=false
        assert_eq!(
            (0, 0),
            stake.calculate_points_and_credits(&vote_state, None, &mut null_tracer(), false)
        );
        assert_eq!(
            (0, 4),
            stake.calculate_points_and_credits(&vote_state, None, &mut null_tracer(), true)
        );
    }

    #[test]
    fn test_authorize_uninit() {
        let new_authority = solana_sdk::pubkey::new_rand();
        let stake_lamports = 42;
        let stake_account = Account::new_ref_data_with_space(
            stake_lamports,
            &StakeState::default(),
            std::mem::size_of::<StakeState>(),
            &id(),
        )
        .expect("stake_account");

        let stake_keyed_account = KeyedAccount::new(&new_authority, true, &stake_account);
        let signers = vec![new_authority].into_iter().collect();
        assert_eq!(
            stake_keyed_account.authorize(
                &signers,
                &new_authority,
                StakeAuthorize::Staker,
                false,
                &Clock::default(),
                None
            ),
            Err(InstructionError::InvalidAccountData)
        );
    }

    #[test]
    fn test_authorize_lockup() {
        let stake_authority = solana_sdk::pubkey::new_rand();
        let stake_lamports = 42;
        let stake_account = Account::new_ref_data_with_space(
            stake_lamports,
            &StakeState::Initialized(Meta::auto(&stake_authority)),
            std::mem::size_of::<StakeState>(),
            &id(),
        )
        .expect("stake_account");

        let to = solana_sdk::pubkey::new_rand();
        let to_account = Account::new_ref(1, 0, &system_program::id());
        let to_keyed_account = KeyedAccount::new(&to, false, &to_account);

        let clock = Clock::default();
        let stake_keyed_account = KeyedAccount::new(&stake_authority, true, &stake_account);

        let stake_pubkey0 = solana_sdk::pubkey::new_rand();
        let signers = vec![stake_authority].into_iter().collect();
        assert_eq!(
            stake_keyed_account.authorize(
                &signers,
                &stake_pubkey0,
                StakeAuthorize::Staker,
                false,
                &Clock::default(),
                None
            ),
            Ok(())
        );
        assert_eq!(
            stake_keyed_account.authorize(
                &signers,
                &stake_pubkey0,
                StakeAuthorize::Withdrawer,
                false,
                &Clock::default(),
                None
            ),
            Ok(())
        );
        if let StakeState::Initialized(Meta { authorized, .. }) =
            StakeState::from(&stake_keyed_account.account.borrow()).unwrap()
        {
            assert_eq!(authorized.staker, stake_pubkey0);
            assert_eq!(authorized.withdrawer, stake_pubkey0);
        } else {
            panic!();
        }

        // A second authorization signed by the stake_keyed_account should fail
        let stake_pubkey1 = solana_sdk::pubkey::new_rand();
        assert_eq!(
            stake_keyed_account.authorize(
                &signers,
                &stake_pubkey1,
                StakeAuthorize::Staker,
                false,
                &Clock::default(),
                None
            ),
            Err(InstructionError::MissingRequiredSignature)
        );

        let signers0 = vec![stake_pubkey0].into_iter().collect();

        // Test a second authorization by the newly authorized pubkey
        let stake_pubkey2 = solana_sdk::pubkey::new_rand();
        assert_eq!(
            stake_keyed_account.authorize(
                &signers0,
                &stake_pubkey2,
                StakeAuthorize::Staker,
                false,
                &Clock::default(),
                None
            ),
            Ok(())
        );
        if let StakeState::Initialized(Meta { authorized, .. }) =
            StakeState::from(&stake_keyed_account.account.borrow()).unwrap()
        {
            assert_eq!(authorized.staker, stake_pubkey2);
        }

        assert_eq!(
            stake_keyed_account.authorize(
                &signers0,
                &stake_pubkey2,
                StakeAuthorize::Withdrawer,
                false,
                &Clock::default(),
                None
            ),
            Ok(())
        );
        if let StakeState::Initialized(Meta { authorized, .. }) =
            StakeState::from(&stake_keyed_account.account.borrow()).unwrap()
        {
            assert_eq!(authorized.staker, stake_pubkey2);
        }

        // Test that withdrawal to account fails without authorized withdrawer
        assert_eq!(
            stake_keyed_account.withdraw(
                stake_lamports,
                &to_keyed_account,
                &clock,
                &StakeHistory::default(),
                &stake_keyed_account, // old signer
                None,
            ),
            Err(InstructionError::MissingRequiredSignature)
        );

        let stake_keyed_account2 = KeyedAccount::new(&stake_pubkey2, true, &stake_account);

        // Test a successful action by the currently authorized withdrawer
        let to_keyed_account = KeyedAccount::new(&to, false, &to_account);
        assert_eq!(
            stake_keyed_account.withdraw(
                stake_lamports,
                &to_keyed_account,
                &clock,
                &StakeHistory::default(),
                &stake_keyed_account2,
                None,
            ),
            Ok(())
        );
        assert_eq!(stake_keyed_account.state(), Ok(StakeState::Uninitialized));
    }

    #[test]
    fn test_authorize_with_seed() {
        let base_pubkey = solana_sdk::pubkey::new_rand();
        let seed = "42";
        let withdrawer_pubkey = Pubkey::create_with_seed(&base_pubkey, &seed, &id()).unwrap();
        let stake_lamports = 42;
        let stake_account = Account::new_ref_data_with_space(
            stake_lamports,
            &StakeState::Initialized(Meta::auto(&withdrawer_pubkey)),
            std::mem::size_of::<StakeState>(),
            &id(),
        )
        .expect("stake_account");

        let base_account = Account::new_ref(1, 0, &id());
        let base_keyed_account = KeyedAccount::new(&base_pubkey, true, &base_account);

        let stake_keyed_account = KeyedAccount::new(&withdrawer_pubkey, true, &stake_account);

        let new_authority = solana_sdk::pubkey::new_rand();

        // Wrong seed
        assert_eq!(
            stake_keyed_account.authorize_with_seed(
                &base_keyed_account,
                &"",
                &id(),
                &new_authority,
                StakeAuthorize::Staker,
                false,
                &Clock::default(),
                None,
            ),
            Err(InstructionError::MissingRequiredSignature)
        );

        // Wrong base
        assert_eq!(
            stake_keyed_account.authorize_with_seed(
                &stake_keyed_account,
                &seed,
                &id(),
                &new_authority,
                StakeAuthorize::Staker,
                false,
                &Clock::default(),
                None,
            ),
            Err(InstructionError::MissingRequiredSignature)
        );

        // Set stake authority
        assert_eq!(
            stake_keyed_account.authorize_with_seed(
                &base_keyed_account,
                &seed,
                &id(),
                &new_authority,
                StakeAuthorize::Staker,
                false,
                &Clock::default(),
                None,
            ),
            Ok(())
        );

        // Set withdraw authority
        assert_eq!(
            stake_keyed_account.authorize_with_seed(
                &base_keyed_account,
                &seed,
                &id(),
                &new_authority,
                StakeAuthorize::Withdrawer,
                false,
                &Clock::default(),
                None,
            ),
            Ok(())
        );

        // No longer withdraw authority
        assert_eq!(
            stake_keyed_account.authorize_with_seed(
                &stake_keyed_account,
                &seed,
                &id(),
                &new_authority,
                StakeAuthorize::Withdrawer,
                false,
                &Clock::default(),
                None,
            ),
            Err(InstructionError::MissingRequiredSignature)
        );
    }

    #[test]
    fn test_authorize_override() {
        let withdrawer_pubkey = solana_sdk::pubkey::new_rand();
        let stake_lamports = 42;
        let stake_account = Account::new_ref_data_with_space(
            stake_lamports,
            &StakeState::Initialized(Meta::auto(&withdrawer_pubkey)),
            std::mem::size_of::<StakeState>(),
            &id(),
        )
        .expect("stake_account");

        let stake_keyed_account = KeyedAccount::new(&withdrawer_pubkey, true, &stake_account);

        // Authorize a staker pubkey and move the withdrawer key into cold storage.
        let new_authority = solana_sdk::pubkey::new_rand();
        let signers = vec![withdrawer_pubkey].into_iter().collect();
        assert_eq!(
            stake_keyed_account.authorize(
                &signers,
                &new_authority,
                StakeAuthorize::Staker,
                false,
                &Clock::default(),
                None
            ),
            Ok(())
        );

        // Attack! The stake key (a hot key) is stolen and used to authorize a new staker.
        let mallory_pubkey = solana_sdk::pubkey::new_rand();
        let signers = vec![new_authority].into_iter().collect();
        assert_eq!(
            stake_keyed_account.authorize(
                &signers,
                &mallory_pubkey,
                StakeAuthorize::Staker,
                false,
                &Clock::default(),
                None
            ),
            Ok(())
        );

        // Verify the original staker no longer has access.
        let new_stake_pubkey = solana_sdk::pubkey::new_rand();
        assert_eq!(
            stake_keyed_account.authorize(
                &signers,
                &new_stake_pubkey,
                StakeAuthorize::Staker,
                false,
                &Clock::default(),
                None
            ),
            Err(InstructionError::MissingRequiredSignature)
        );

        // Verify the withdrawer (pulled from cold storage) can save the day.
        let signers = vec![withdrawer_pubkey].into_iter().collect();
        assert_eq!(
            stake_keyed_account.authorize(
                &signers,
                &new_stake_pubkey,
                StakeAuthorize::Withdrawer,
                false,
                &Clock::default(),
                None
            ),
            Ok(())
        );

        // Attack! Verify the staker cannot be used to authorize a withdraw.
        let signers = vec![new_stake_pubkey].into_iter().collect();
        assert_eq!(
            stake_keyed_account.authorize(
                &signers,
                &mallory_pubkey,
                StakeAuthorize::Withdrawer,
                false,
                &Clock::default(),
                None
            ),
            Ok(())
        );
    }

    #[test]
    fn test_split_source_uninitialized() {
        let stake_pubkey = solana_sdk::pubkey::new_rand();
        let stake_lamports = MIN_DELEGATE_STAKE_AMOUNT * 2;
        let stake_account = Account::new_ref_data_with_space(
            stake_lamports,
            &StakeState::Uninitialized,
            std::mem::size_of::<StakeState>(),
            &id(),
        )
        .expect("stake_account");

        let split_stake_pubkey = solana_sdk::pubkey::new_rand();
        let split_stake_account = Account::new_ref_data_with_space(
            0,
            &StakeState::Uninitialized,
            std::mem::size_of::<StakeState>(),
            &id(),
        )
        .expect("stake_account");

        let stake_keyed_account = KeyedAccount::new(&stake_pubkey, false, &stake_account);
        let split_stake_keyed_account =
            KeyedAccount::new(&split_stake_pubkey, false, &split_stake_account);

        // no signers should fail
        assert_eq!(
            stake_keyed_account.split(
                stake_lamports / 2,
                &split_stake_keyed_account,
                &HashSet::default() // no signers
            ),
            Err(InstructionError::MissingRequiredSignature)
        );

        // this should work
        let signers = vec![stake_pubkey].into_iter().collect();
        assert_eq!(
            stake_keyed_account.split(stake_lamports / 2, &split_stake_keyed_account, &signers),
            Ok(())
        );
        assert_eq!(
            stake_keyed_account.account.borrow().lamports,
            split_stake_keyed_account.account.borrow().lamports
        );
    }

    #[test]
    fn test_split_split_not_uninitialized() {
        let stake_pubkey = solana_sdk::pubkey::new_rand();
        let stake_lamports = MIN_DELEGATE_STAKE_AMOUNT * 2;
        let stake_account = Account::new_ref_data_with_space(
            stake_lamports,
            &StakeState::Stake(Meta::auto(&stake_pubkey), Stake::just_stake(stake_lamports)),
            std::mem::size_of::<StakeState>(),
            &id(),
        )
        .expect("stake_account");

        let split_stake_pubkey = solana_sdk::pubkey::new_rand();
        let split_stake_account = Account::new_ref_data_with_space(
            0,
            &StakeState::Initialized(Meta::auto(&stake_pubkey)),
            std::mem::size_of::<StakeState>(),
            &id(),
        )
        .expect("stake_account");

        let signers = vec![stake_pubkey].into_iter().collect();
        let stake_keyed_account = KeyedAccount::new(&stake_pubkey, true, &stake_account);
        let split_stake_keyed_account =
            KeyedAccount::new(&split_stake_pubkey, true, &split_stake_account);
        assert_eq!(
            stake_keyed_account.split(stake_lamports / 2, &split_stake_keyed_account, &signers),
            Err(InstructionError::InvalidAccountData)
        );
    }
    impl Stake {
        fn just_stake(stake: u64) -> Self {
            Self {
                delegation: Delegation {
                    stake,
                    ..Delegation::default()
                },
                ..Stake::default()
            }
        }
    }

    #[test]
    fn test_split_more_than_staked() {
        let stake_pubkey = solana_sdk::pubkey::new_rand();
        let stake_lamports = 42 + MIN_DELEGATE_STAKE_AMOUNT * 2;
        let stake_account = Account::new_ref_data_with_space(
            stake_lamports,
            &StakeState::Stake(
                Meta::auto(&stake_pubkey),
                Stake::just_stake(stake_lamports / 2 - 1),
            ),
            std::mem::size_of::<StakeState>(),
            &id(),
        )
        .expect("stake_account");

        let split_stake_pubkey = solana_sdk::pubkey::new_rand();
        let split_stake_account = Account::new_ref_data_with_space(
            0,
            &StakeState::Uninitialized,
            std::mem::size_of::<StakeState>(),
            &id(),
        )
        .expect("stake_account");

        let signers = vec![stake_pubkey].into_iter().collect();
        let stake_keyed_account = KeyedAccount::new(&stake_pubkey, true, &stake_account);
        let split_stake_keyed_account =
            KeyedAccount::new(&split_stake_pubkey, true, &split_stake_account);
        assert_eq!(
            stake_keyed_account.split(stake_lamports / 2, &split_stake_keyed_account, &signers),
            Err(StakeError::InsufficientStake.into())
        );
    }

    #[test]
    fn test_split_with_rent() {
        let stake_pubkey = solana_sdk::pubkey::new_rand();
        let split_stake_pubkey = solana_sdk::pubkey::new_rand();
        let rent_exempt_reserve = 2_282_880;
        let stake_lamports = 100 + MIN_DELEGATE_STAKE_AMOUNT + rent_exempt_reserve;
        let signers = vec![stake_pubkey].into_iter().collect();

        let meta = Meta {
            authorized: Authorized::auto(&stake_pubkey),
            rent_exempt_reserve,
            ..Meta::default()
        };

        let expected_rent_exempt_reserve = calculate_split_rent_exempt_reserve(
            meta.rent_exempt_reserve,
            std::mem::size_of::<StakeState>() as u64,
            std::mem::size_of::<StakeState>() as u64,
        );

        // test splitting both an Initialized stake and a Staked stake
        for state in &[
            StakeState::Initialized(meta),
            StakeState::Stake(
                meta,
                Stake::just_stake(stake_lamports - rent_exempt_reserve),
            ),
        ] {
            let stake_account = Account::new_ref_data_with_space(
                stake_lamports,
                state,
                std::mem::size_of::<StakeState>(),
                &id(),
            )
            .expect("stake_account");

            let stake_keyed_account = KeyedAccount::new(&stake_pubkey, true, &stake_account);

            let split_stake_account = Account::new_ref_data_with_space(
                0,
                &StakeState::Uninitialized,
                std::mem::size_of::<StakeState>(),
                &id(),
            )
            .expect("stake_account");

            let split_stake_keyed_account =
                KeyedAccount::new(&split_stake_pubkey, true, &split_stake_account);

            // not enough to make a non-zero stake account
            assert_eq!(
                stake_keyed_account.split(
                    rent_exempt_reserve,
                    &split_stake_keyed_account,
                    &signers
                ),
                Err(InstructionError::InsufficientFunds)
            );

            // doesn't leave enough for initial stake to be non-zero
            assert_eq!(
                stake_keyed_account.split(
                    stake_lamports - (rent_exempt_reserve + MIN_DELEGATE_STAKE_AMOUNT),
                    &split_stake_keyed_account,
                    &signers
                ),
                Err(InstructionError::InsufficientFunds)
            );

            // split account already has way enough lamports
            split_stake_keyed_account.account.borrow_mut().lamports =
                expected_rent_exempt_reserve + MIN_DELEGATE_STAKE_AMOUNT;
            assert_eq!(
                stake_keyed_account.split(
                    stake_lamports - (rent_exempt_reserve + MIN_DELEGATE_STAKE_AMOUNT), // leave rent_exempt_reserve + MIN_DELEGATE_STAKE_AMOUNT in original account
                    &split_stake_keyed_account,
                    &signers
                ),
                Ok(())
            );

            // verify no stake leakage in the case of a stake
            if let StakeState::Stake(meta, stake) = state {
                assert_eq!(
                    split_stake_keyed_account.state(),
                    Ok(StakeState::Stake(
                        *meta,
                        Stake {
                            delegation: Delegation {
                                stake: stake_lamports
                                    - (rent_exempt_reserve + MIN_DELEGATE_STAKE_AMOUNT),
                                ..stake.delegation
                            },
                            ..*stake
                        }
                    ))
                );
                assert_eq!(
                    stake_keyed_account.account.borrow().lamports,
                    MIN_DELEGATE_STAKE_AMOUNT + rent_exempt_reserve
                );
                assert_eq!(
                    split_stake_keyed_account.account.borrow().lamports,
                    expected_rent_exempt_reserve + MIN_DELEGATE_STAKE_AMOUNT + stake_lamports
                        - (rent_exempt_reserve + MIN_DELEGATE_STAKE_AMOUNT)
                );
            }
        }
    }

    #[test]
    fn test_split() {
        let stake_pubkey = solana_sdk::pubkey::new_rand();
        let stake_lamports = 42 + MIN_DELEGATE_STAKE_AMOUNT * 2;

        let split_stake_pubkey = solana_sdk::pubkey::new_rand();
        let signers = vec![stake_pubkey].into_iter().collect();

        // test splitting both an Initialized stake and a Staked stake
        for state in &[
            StakeState::Initialized(Meta::auto(&stake_pubkey)),
            StakeState::Stake(Meta::auto(&stake_pubkey), Stake::just_stake(stake_lamports)),
        ] {
            let split_stake_account = Account::new_ref_data_with_space(
                0,
                &StakeState::Uninitialized,
                std::mem::size_of::<StakeState>(),
                &id(),
            )
            .expect("stake_account");

            let split_stake_keyed_account =
                KeyedAccount::new(&split_stake_pubkey, true, &split_stake_account);

            let stake_account = Account::new_ref_data_with_space(
                stake_lamports,
                state,
                std::mem::size_of::<StakeState>(),
                &id(),
            )
            .expect("stake_account");
            let stake_keyed_account = KeyedAccount::new(&stake_pubkey, true, &stake_account);

            // split more than available fails
            assert_eq!(
                stake_keyed_account.split(stake_lamports + 1, &split_stake_keyed_account, &signers),
                Err(InstructionError::InsufficientFunds)
            );

            // should work
            assert_eq!(
                stake_keyed_account.split(stake_lamports / 2, &split_stake_keyed_account, &signers),
                Ok(())
            );
            // no lamport leakage
            assert_eq!(
                stake_keyed_account.account.borrow().lamports
                    + split_stake_keyed_account.account.borrow().lamports,
                stake_lamports
            );

            match state {
                StakeState::Initialized(_) => {
                    assert_eq!(Ok(*state), split_stake_keyed_account.state());
                    assert_eq!(Ok(*state), stake_keyed_account.state());
                }
                StakeState::Stake(meta, stake) => {
                    assert_eq!(
                        Ok(StakeState::Stake(
                            *meta,
                            Stake {
                                delegation: Delegation {
                                    stake: stake_lamports / 2,
                                    ..stake.delegation
                                },
                                ..*stake
                            }
                        )),
                        split_stake_keyed_account.state()
                    );
                    assert_eq!(
                        Ok(StakeState::Stake(
                            *meta,
                            Stake {
                                delegation: Delegation {
                                    stake: stake_lamports / 2,
                                    ..stake.delegation
                                },
                                ..*stake
                            }
                        )),
                        stake_keyed_account.state()
                    );
                }
                _ => unreachable!(),
            }

            // reset
            stake_keyed_account.account.borrow_mut().lamports = stake_lamports;
        }
    }

    #[test]
    fn test_split_fake_stake_dest() {
        let stake_pubkey = solana_sdk::pubkey::new_rand();
        let stake_lamports = 42;

        let split_stake_pubkey = solana_sdk::pubkey::new_rand();
        let signers = vec![stake_pubkey].into_iter().collect();

        let split_stake_account = Account::new_ref_data_with_space(
            0,
            &StakeState::Uninitialized,
            std::mem::size_of::<StakeState>(),
            &solana_sdk::pubkey::new_rand(),
        )
        .expect("stake_account");

        let split_stake_keyed_account =
            KeyedAccount::new(&split_stake_pubkey, true, &split_stake_account);

        let stake_account = Account::new_ref_data_with_space(
            stake_lamports,
            &StakeState::Stake(Meta::auto(&stake_pubkey), Stake::just_stake(stake_lamports)),
            std::mem::size_of::<StakeState>(),
            &id(),
        )
        .expect("stake_account");
        let stake_keyed_account = KeyedAccount::new(&stake_pubkey, true, &stake_account);

        assert_eq!(
            stake_keyed_account.split(stake_lamports / 2, &split_stake_keyed_account, &signers),
            Err(InstructionError::IncorrectProgramId),
        );
    }

    #[test]
    fn test_split_to_account_with_rent_exempt_reserve() {
        let stake_pubkey = solana_sdk::pubkey::new_rand();
        let rent = Rent::default();
        let rent_exempt_reserve = rent.minimum_balance(std::mem::size_of::<StakeState>());
        let stake_lamports = MIN_DELEGATE_STAKE_AMOUNT * 2 + rent_exempt_reserve * 3; // Enough to allow half to be split and remain rent-exempt

        let split_stake_pubkey = solana_sdk::pubkey::new_rand();
        let signers = vec![stake_pubkey].into_iter().collect();

        let meta = Meta {
            authorized: Authorized::auto(&stake_pubkey),
            rent_exempt_reserve,
            ..Meta::default()
        };

        let state = StakeState::Stake(
            meta,
            Stake::just_stake(stake_lamports - rent_exempt_reserve),
        );
        // Test various account prefunding, including empty, less than rent_exempt_reserve, exactly
        // rent_exempt_reserve, and more than rent_exempt_reserve. The empty case is not covered in
        // test_split, since that test uses a Meta with rent_exempt_reserve = 0
        let split_lamport_balances = vec![0, 1, rent_exempt_reserve, rent_exempt_reserve + 1];
        for initial_balance in split_lamport_balances {
            let split_stake_account = Account::new_ref_data_with_space(
                initial_balance,
                &StakeState::Uninitialized,
                std::mem::size_of::<StakeState>(),
                &id(),
            )
            .expect("stake_account");

            let split_stake_keyed_account =
                KeyedAccount::new(&split_stake_pubkey, true, &split_stake_account);

            let stake_account = Account::new_ref_data_with_space(
                stake_lamports,
                &state,
                std::mem::size_of::<StakeState>(),
                &id(),
            )
            .expect("stake_account");
            let stake_keyed_account = KeyedAccount::new(&stake_pubkey, true, &stake_account);

            // split more than available fails
            assert_eq!(
                stake_keyed_account.split(stake_lamports + 1, &split_stake_keyed_account, &signers),
                Err(InstructionError::InsufficientFunds)
            );

            // should work
            assert_eq!(
                stake_keyed_account.split(stake_lamports / 2, &split_stake_keyed_account, &signers),
                Ok(())
            );
            // no lamport leakage
            assert_eq!(
                stake_keyed_account.account.borrow().lamports
                    + split_stake_keyed_account.account.borrow().lamports,
                stake_lamports + initial_balance
            );

            if let StakeState::Stake(meta, stake) = state {
                let expected_stake =
                    stake_lamports / 2 - (rent_exempt_reserve.saturating_sub(initial_balance));
                assert_eq!(
                    Ok(StakeState::Stake(
                        meta,
                        Stake {
                            delegation: Delegation {
                                stake: stake_lamports / 2
                                    - (rent_exempt_reserve.saturating_sub(initial_balance)),
                                ..stake.delegation
                            },
                            ..stake
                        }
                    )),
                    split_stake_keyed_account.state()
                );
                assert_eq!(
                    split_stake_keyed_account.account.borrow().lamports,
                    expected_stake
                        + rent_exempt_reserve
                        + initial_balance.saturating_sub(rent_exempt_reserve)
                );
                assert_eq!(
                    Ok(StakeState::Stake(
                        meta,
                        Stake {
                            delegation: Delegation {
                                stake: stake_lamports / 2 - rent_exempt_reserve,
                                ..stake.delegation
                            },
                            ..stake
                        }
                    )),
                    stake_keyed_account.state()
                );
            }
        }
    }

    #[test]
    fn test_split_to_smaller_account_with_rent_exempt_reserve() {
        let stake_pubkey = solana_sdk::pubkey::new_rand();
        let rent = Rent::default();
        let rent_exempt_reserve = rent.minimum_balance(std::mem::size_of::<StakeState>());
        let stake_lamports = MIN_DELEGATE_STAKE_AMOUNT * 2 + rent_exempt_reserve * 3; // Enough to allow half to be split and remain rent-exempt

        let split_stake_pubkey = solana_sdk::pubkey::new_rand();
        let signers = vec![stake_pubkey].into_iter().collect();

        let meta = Meta {
            authorized: Authorized::auto(&stake_pubkey),
            rent_exempt_reserve,
            ..Meta::default()
        };

        let state = StakeState::Stake(
            meta,
            Stake::just_stake(stake_lamports - rent_exempt_reserve),
        );

        let expected_rent_exempt_reserve = calculate_split_rent_exempt_reserve(
            meta.rent_exempt_reserve,
            std::mem::size_of::<StakeState>() as u64 + 100,
            std::mem::size_of::<StakeState>() as u64,
        );

        // Test various account prefunding, including empty, less than rent_exempt_reserve, exactly
        // rent_exempt_reserve, and more than rent_exempt_reserve. The empty case is not covered in
        // test_split, since that test uses a Meta with rent_exempt_reserve = 0
        let split_lamport_balances = vec![
            0,
            1,
            expected_rent_exempt_reserve,
            expected_rent_exempt_reserve + 1,
        ];
        for initial_balance in split_lamport_balances {
            let split_stake_account = Account::new_ref_data_with_space(
                initial_balance,
                &StakeState::Uninitialized,
                std::mem::size_of::<StakeState>(),
                &id(),
            )
            .expect("stake_account");

            let split_stake_keyed_account =
                KeyedAccount::new(&split_stake_pubkey, true, &split_stake_account);

            let stake_account = Account::new_ref_data_with_space(
                stake_lamports,
                &state,
                std::mem::size_of::<StakeState>() + 100,
                &id(),
            )
            .expect("stake_account");
            let stake_keyed_account = KeyedAccount::new(&stake_pubkey, true, &stake_account);

            // split more than available fails
            assert_eq!(
                stake_keyed_account.split(stake_lamports + 1, &split_stake_keyed_account, &signers),
                Err(InstructionError::InsufficientFunds)
            );

            // should work
            assert_eq!(
                stake_keyed_account.split(stake_lamports / 2, &split_stake_keyed_account, &signers),
                Ok(())
            );
            // no lamport leakage
            assert_eq!(
                stake_keyed_account.account.borrow().lamports
                    + split_stake_keyed_account.account.borrow().lamports,
                stake_lamports + initial_balance
            );

            if let StakeState::Stake(meta, stake) = state {
                let expected_split_meta = Meta {
                    authorized: Authorized::auto(&stake_pubkey),
                    rent_exempt_reserve: expected_rent_exempt_reserve,
                    ..Meta::default()
                };
                let expected_stake = stake_lamports / 2
                    - (expected_rent_exempt_reserve.saturating_sub(initial_balance));

                assert_eq!(
                    Ok(StakeState::Stake(
                        expected_split_meta,
                        Stake {
                            delegation: Delegation {
                                stake: expected_stake,
                                ..stake.delegation
                            },
                            ..stake
                        }
                    )),
                    split_stake_keyed_account.state()
                );
                assert_eq!(
                    split_stake_keyed_account.account.borrow().lamports,
                    expected_stake
                        + expected_rent_exempt_reserve
                        + initial_balance.saturating_sub(expected_rent_exempt_reserve)
                );
                assert_eq!(
                    Ok(StakeState::Stake(
                        meta,
                        Stake {
                            delegation: Delegation {
                                stake: stake_lamports / 2 - rent_exempt_reserve,
                                ..stake.delegation
                            },
                            ..stake
                        }
                    )),
                    stake_keyed_account.state()
                );
            }
        }
    }

    #[test]
    fn test_split_to_larger_account() {
        let stake_pubkey = solana_sdk::pubkey::new_rand();
        let rent = Rent::default();
        let rent_exempt_reserve = rent.minimum_balance(std::mem::size_of::<StakeState>());

        let split_stake_pubkey = solana_sdk::pubkey::new_rand();
        let signers = vec![stake_pubkey].into_iter().collect();

        let meta = Meta {
            authorized: Authorized::auto(&stake_pubkey),
            rent_exempt_reserve,
            ..Meta::default()
        };

        let expected_rent_exempt_reserve = calculate_split_rent_exempt_reserve(
            meta.rent_exempt_reserve,
            std::mem::size_of::<StakeState>() as u64,
            std::mem::size_of::<StakeState>() as u64 + 100,
        );
        let stake_lamports = MIN_DELEGATE_STAKE_AMOUNT + expected_rent_exempt_reserve + 1;
        // Enough so that split stake is > MIN_DELEGATE_STAKE_AMOUNT
        let split_amount = stake_lamports - (rent_exempt_reserve + 1) - MIN_DELEGATE_STAKE_AMOUNT;

        let state = StakeState::Stake(
            meta,
            Stake::just_stake(stake_lamports - rent_exempt_reserve),
        );

        let split_lamport_balances = vec![
            MIN_DELEGATE_STAKE_AMOUNT + 0,
            MIN_DELEGATE_STAKE_AMOUNT + 1,
            MIN_DELEGATE_STAKE_AMOUNT + expected_rent_exempt_reserve,
            MIN_DELEGATE_STAKE_AMOUNT + expected_rent_exempt_reserve + 1,
        ];
        for initial_balance in split_lamport_balances {
            let split_stake_account = Account::new_ref_data_with_space(
                initial_balance,
                &StakeState::Uninitialized,
                std::mem::size_of::<StakeState>() + 100,
                &id(),
            )
            .expect("stake_account");

            let split_stake_keyed_account =
                KeyedAccount::new(&split_stake_pubkey, true, &split_stake_account);

            let stake_account = Account::new_ref_data_with_space(
                stake_lamports,
                &state,
                std::mem::size_of::<StakeState>(),
                &id(),
            )
            .expect("stake_account");
            let stake_keyed_account = KeyedAccount::new(&stake_pubkey, true, &stake_account);

            // should always return error when splitting to larger account
            let split_result =
                stake_keyed_account.split(split_amount, &split_stake_keyed_account, &signers);
<<<<<<< HEAD
            if initial_balance < MIN_DELEGATE_STAKE_AMOUNT + expected_rent_exempt_reserve {
                assert_eq!(split_attempt, Err(InstructionError::InsufficientFunds));
            } else {
                assert_eq!(split_attempt, Ok(()));
            }
        }
    }

    #[test]
    fn test_split_100_percent_of_source_to_larger_account_edge_case() {
        let stake_pubkey = solana_sdk::pubkey::new_rand();
        let rent = Rent::default();
        let rent_exempt_reserve = rent.minimum_balance(std::mem::size_of::<StakeState>());
        let stake_lamports = rent_exempt_reserve + 1;

        let split_stake_pubkey = solana_sdk::pubkey::new_rand();
        let signers = vec![stake_pubkey].into_iter().collect();

        let meta = Meta {
            authorized: Authorized::auto(&stake_pubkey),
            rent_exempt_reserve,
            ..Meta::default()
        };

        let state = StakeState::Stake(
            meta,
            Stake::just_stake(stake_lamports - rent_exempt_reserve),
        );

        let expected_rent_exempt_reserve = calculate_split_rent_exempt_reserve(
            meta.rent_exempt_reserve,
            std::mem::size_of::<StakeState>() as u64,
            std::mem::size_of::<StakeState>() as u64 + 100,
        );
        assert!(expected_rent_exempt_reserve > stake_lamports);
=======
            assert_eq!(split_result, Err(InstructionError::InvalidAccountData));
>>>>>>> 7f1368e7

            // Splitting 100% of source should not make a difference
            let split_result =
                stake_keyed_account.split(stake_lamports, &split_stake_keyed_account, &signers);
            assert_eq!(split_result, Err(InstructionError::InvalidAccountData));
        }
    }

    #[test]
    fn test_split_100_percent_of_source() {
        let stake_pubkey = solana_sdk::pubkey::new_rand();
        let rent = Rent::default();
        let rent_exempt_reserve = rent.minimum_balance(std::mem::size_of::<StakeState>());
        let stake_lamports = MIN_DELEGATE_STAKE_AMOUNT + rent_exempt_reserve * 3; // Arbitrary amount over rent_exempt_reserve

        let split_stake_pubkey = solana_sdk::pubkey::new_rand();
        let signers = vec![stake_pubkey].into_iter().collect();

        let meta = Meta {
            authorized: Authorized::auto(&stake_pubkey),
            rent_exempt_reserve,
            ..Meta::default()
        };

        // test splitting both an Initialized stake and a Staked stake
        for state in &[
            StakeState::Initialized(meta),
            StakeState::Stake(
                meta,
                Stake::just_stake(stake_lamports - rent_exempt_reserve),
            ),
        ] {
            let split_stake_account = Account::new_ref_data_with_space(
                0,
                &StakeState::Uninitialized,
                std::mem::size_of::<StakeState>(),
                &id(),
            )
            .expect("stake_account");

            let split_stake_keyed_account =
                KeyedAccount::new(&split_stake_pubkey, true, &split_stake_account);

            let stake_account = Account::new_ref_data_with_space(
                stake_lamports,
                state,
                std::mem::size_of::<StakeState>(),
                &id(),
            )
            .expect("stake_account");
            let stake_keyed_account = KeyedAccount::new(&stake_pubkey, true, &stake_account);

            // split 100% over to dest
            assert_eq!(
                stake_keyed_account.split(stake_lamports, &split_stake_keyed_account, &signers),
                Ok(())
            );

            // no lamport leakage
            assert_eq!(
                stake_keyed_account.account.borrow().lamports
                    + split_stake_keyed_account.account.borrow().lamports,
                stake_lamports
            );

            match state {
                StakeState::Initialized(_) => {
                    assert_eq!(Ok(*state), split_stake_keyed_account.state());
                    assert_eq!(Ok(StakeState::Uninitialized), stake_keyed_account.state());
                }
                StakeState::Stake(meta, stake) => {
                    assert_eq!(
                        Ok(StakeState::Stake(
                            *meta,
                            Stake {
                                delegation: Delegation {
                                    stake: stake_lamports - rent_exempt_reserve,
                                    ..stake.delegation
                                },
                                ..*stake
                            }
                        )),
                        split_stake_keyed_account.state()
                    );
                    assert_eq!(Ok(StakeState::Uninitialized), stake_keyed_account.state());
                }
                _ => unreachable!(),
            }

            // reset
            stake_keyed_account.account.borrow_mut().lamports = stake_lamports;
        }
    }

    #[test]
    fn test_split_100_percent_of_source_to_account_with_lamports() {
        let stake_pubkey = solana_sdk::pubkey::new_rand();
        let rent = Rent::default();
        let rent_exempt_reserve = rent.minimum_balance(std::mem::size_of::<StakeState>());
        let stake_lamports = MIN_DELEGATE_STAKE_AMOUNT + rent_exempt_reserve * 3; // Arbitrary amount over rent_exempt_reserve

        let split_stake_pubkey = solana_sdk::pubkey::new_rand();
        let signers = vec![stake_pubkey].into_iter().collect();

        let meta = Meta {
            authorized: Authorized::auto(&stake_pubkey),
            rent_exempt_reserve,
            ..Meta::default()
        };

        let state = StakeState::Stake(
            meta,
            Stake::just_stake(stake_lamports - rent_exempt_reserve),
        );
        // Test various account prefunding, including empty, less than rent_exempt_reserve, exactly
        // rent_exempt_reserve, and more than rent_exempt_reserve. Technically, the empty case is
        // covered in test_split_100_percent_of_source, but included here as well for readability
        let split_lamport_balances = vec![0, 1, rent_exempt_reserve, rent_exempt_reserve + 1];
        for initial_balance in split_lamport_balances {
            let split_stake_account = Account::new_ref_data_with_space(
                initial_balance,
                &StakeState::Uninitialized,
                std::mem::size_of::<StakeState>(),
                &id(),
            )
            .expect("stake_account");

            let split_stake_keyed_account =
                KeyedAccount::new(&split_stake_pubkey, true, &split_stake_account);

            let stake_account = Account::new_ref_data_with_space(
                stake_lamports,
                &state,
                std::mem::size_of::<StakeState>(),
                &id(),
            )
            .expect("stake_account");
            let stake_keyed_account = KeyedAccount::new(&stake_pubkey, true, &stake_account);

            // split 100% over to dest
            assert_eq!(
                stake_keyed_account.split(stake_lamports, &split_stake_keyed_account, &signers),
                Ok(())
            );

            // no lamport leakage
            assert_eq!(
                stake_keyed_account.account.borrow().lamports
                    + split_stake_keyed_account.account.borrow().lamports,
                stake_lamports + initial_balance
            );

            if let StakeState::Stake(meta, stake) = state {
                assert_eq!(
                    Ok(StakeState::Stake(
                        meta,
                        Stake {
                            delegation: Delegation {
                                stake: stake_lamports - rent_exempt_reserve,
                                ..stake.delegation
                            },
                            ..stake
                        }
                    )),
                    split_stake_keyed_account.state()
                );
                assert_eq!(Ok(StakeState::Uninitialized), stake_keyed_account.state());
            }
        }
    }

    #[test]
    fn test_split_rent_exemptness() {
        let stake_pubkey = solana_sdk::pubkey::new_rand();
        let rent = Rent::default();
        let rent_exempt_reserve = rent.minimum_balance(std::mem::size_of::<StakeState>());
        let stake_lamports = MIN_DELEGATE_STAKE_AMOUNT + rent_exempt_reserve;

        let split_stake_pubkey = solana_sdk::pubkey::new_rand();
        let signers = vec![stake_pubkey].into_iter().collect();

        let meta = Meta {
            authorized: Authorized::auto(&stake_pubkey),
            rent_exempt_reserve,
            ..Meta::default()
        };

        for state in &[
            StakeState::Initialized(meta),
            StakeState::Stake(
                meta,
                Stake::just_stake(stake_lamports - rent_exempt_reserve),
            ),
        ] {
            // Test that splitting to a larger account fails
            let split_stake_account = Account::new_ref_data_with_space(
                0,
                &StakeState::Uninitialized,
                std::mem::size_of::<StakeState>() + 10000,
                &id(),
            )
            .expect("stake_account");
            let split_stake_keyed_account =
                KeyedAccount::new(&split_stake_pubkey, true, &split_stake_account);

            let stake_account = Account::new_ref_data_with_space(
                stake_lamports,
                &state,
                std::mem::size_of::<StakeState>(),
                &id(),
            )
            .expect("stake_account");
            let stake_keyed_account = KeyedAccount::new(&stake_pubkey, true, &stake_account);

            assert_eq!(
                stake_keyed_account.split(stake_lamports, &split_stake_keyed_account, &signers),
                Err(InstructionError::InvalidAccountData)
            );

            // Test that splitting from a larger account to a smaller one works.
            // Split amount should not matter, assuming other fund criteria are met
            let split_stake_account = Account::new_ref_data_with_space(
                0,
                &StakeState::Uninitialized,
                std::mem::size_of::<StakeState>(),
                &id(),
            )
            .expect("stake_account");
            let split_stake_keyed_account =
                KeyedAccount::new(&split_stake_pubkey, true, &split_stake_account);

            let stake_account = Account::new_ref_data_with_space(
                stake_lamports,
                &state,
                std::mem::size_of::<StakeState>() + 100,
                &id(),
            )
            .expect("stake_account");
            let stake_keyed_account = KeyedAccount::new(&stake_pubkey, true, &stake_account);

            assert_eq!(
                stake_keyed_account.split(stake_lamports, &split_stake_keyed_account, &signers),
                Ok(())
            );

            assert_eq!(
                split_stake_keyed_account.account.borrow().lamports,
                stake_lamports
            );

            let expected_rent_exempt_reserve = calculate_split_rent_exempt_reserve(
                meta.rent_exempt_reserve,
                std::mem::size_of::<StakeState>() as u64 + 100,
                std::mem::size_of::<StakeState>() as u64,
            );
            let expected_split_meta = Meta {
                authorized: Authorized::auto(&stake_pubkey),
                rent_exempt_reserve: expected_rent_exempt_reserve,
                ..Meta::default()
            };

            match state {
                StakeState::Initialized(_) => {
                    assert_eq!(
                        Ok(StakeState::Initialized(expected_split_meta)),
                        split_stake_keyed_account.state()
                    );
                    assert_eq!(Ok(StakeState::Uninitialized), stake_keyed_account.state());
                }
                StakeState::Stake(_meta, stake) => {
                    // Expected stake should reflect original stake amount so that extra lamports
                    // from the rent_exempt_reserve inequality do not magically activate
                    let expected_stake = stake_lamports - rent_exempt_reserve;

                    assert_eq!(
                        Ok(StakeState::Stake(
                            expected_split_meta,
                            Stake {
                                delegation: Delegation {
                                    stake: expected_stake,
                                    ..stake.delegation
                                },
                                ..*stake
                            }
                        )),
                        split_stake_keyed_account.state()
                    );
                    assert_eq!(
                        split_stake_keyed_account.account.borrow().lamports,
                        expected_stake
                            + expected_rent_exempt_reserve
                            + (rent_exempt_reserve - expected_rent_exempt_reserve)
                    );
                    assert_eq!(Ok(StakeState::Uninitialized), stake_keyed_account.state());
                }
                _ => unreachable!(),
            }
        }
    }

    #[test]
    fn test_merge() {
        let stake_pubkey = solana_sdk::pubkey::new_rand();
        let source_stake_pubkey = solana_sdk::pubkey::new_rand();
        let authorized_pubkey = solana_sdk::pubkey::new_rand();
        let stake_lamports = 42;
        let invoke_context = MockInvokeContext::default();

        let signers = vec![authorized_pubkey].into_iter().collect();

        for state in &[
            StakeState::Initialized(Meta::auto(&authorized_pubkey)),
            StakeState::Stake(
                Meta::auto(&authorized_pubkey),
                Stake::just_stake(stake_lamports),
            ),
        ] {
            for source_state in &[
                StakeState::Initialized(Meta::auto(&authorized_pubkey)),
                StakeState::Stake(
                    Meta::auto(&authorized_pubkey),
                    Stake::just_stake(stake_lamports),
                ),
            ] {
                let stake_account = Account::new_ref_data_with_space(
                    stake_lamports,
                    state,
                    std::mem::size_of::<StakeState>(),
                    &id(),
                )
                .expect("stake_account");
                let stake_keyed_account = KeyedAccount::new(&stake_pubkey, true, &stake_account);

                let source_stake_account = Account::new_ref_data_with_space(
                    stake_lamports,
                    source_state,
                    std::mem::size_of::<StakeState>(),
                    &id(),
                )
                .expect("source_stake_account");
                let source_stake_keyed_account =
                    KeyedAccount::new(&source_stake_pubkey, true, &source_stake_account);

                // Authorized staker signature required...
                assert_eq!(
                    stake_keyed_account.merge(
                        &invoke_context,
                        &source_stake_keyed_account,
                        &Clock::default(),
                        &StakeHistory::default(),
                        &HashSet::new()
                    ),
                    Err(InstructionError::MissingRequiredSignature)
                );

                assert_eq!(
                    stake_keyed_account.merge(
                        &invoke_context,
                        &source_stake_keyed_account,
                        &Clock::default(),
                        &StakeHistory::default(),
                        &signers
                    ),
                    Ok(())
                );

                // check lamports
                assert_eq!(
                    stake_keyed_account.account.borrow().lamports,
                    stake_lamports * 2
                );
                assert_eq!(source_stake_keyed_account.account.borrow().lamports, 0);

                // check state
                match state {
                    StakeState::Initialized(meta) => {
                        assert_eq!(
                            stake_keyed_account.state(),
                            Ok(StakeState::Initialized(*meta)),
                        );
                    }
                    StakeState::Stake(meta, stake) => {
                        let expected_stake = stake.delegation.stake
                            + source_state
                                .stake()
                                .map(|stake| stake.delegation.stake)
                                .unwrap_or_else(|| {
                                    stake_lamports
                                        - source_state.meta().unwrap().rent_exempt_reserve
                                });
                        assert_eq!(
                            stake_keyed_account.state(),
                            Ok(StakeState::Stake(
                                *meta,
                                Stake {
                                    delegation: Delegation {
                                        stake: expected_stake,
                                        ..stake.delegation
                                    },
                                    ..*stake
                                }
                            )),
                        );
                    }
                    _ => unreachable!(),
                }
                assert_eq!(
                    source_stake_keyed_account.state(),
                    Ok(StakeState::Uninitialized)
                );
            }
        }
    }

    #[test]
    fn test_merge_self_fails() {
        let invoke_context = MockInvokeContext::default();
        let stake_address = Pubkey::new_unique();
        let authority_pubkey = Pubkey::new_unique();
        let signers = HashSet::from_iter(vec![authority_pubkey]);
        let rent = Rent::default();
        let rent_exempt_reserve = rent.minimum_balance(std::mem::size_of::<StakeState>());
        let stake_amount = 4242424242;
        let stake_lamports = rent_exempt_reserve + stake_amount;

        let meta = Meta {
            rent_exempt_reserve,
            ..Meta::auto(&authority_pubkey)
        };
        let stake = Stake {
            delegation: Delegation {
                stake: stake_amount,
                activation_epoch: 0,
                ..Delegation::default()
            },
            ..Stake::default()
        };
        let stake_account = Account::new_ref_data_with_space(
            stake_lamports,
            &StakeState::Stake(meta, stake),
            std::mem::size_of::<StakeState>(),
            &id(),
        )
        .expect("stake_account");
        let stake_keyed_account = KeyedAccount::new(&stake_address, true, &stake_account);

        assert_eq!(
            stake_keyed_account.merge(
                &invoke_context,
                &stake_keyed_account,
                &Clock::default(),
                &StakeHistory::default(),
                &signers,
            ),
            Err(InstructionError::InvalidArgument),
        );
    }

    #[test]
    fn test_merge_incorrect_authorized_staker() {
        let invoke_context = MockInvokeContext::default();
        let stake_pubkey = solana_sdk::pubkey::new_rand();
        let source_stake_pubkey = solana_sdk::pubkey::new_rand();
        let authorized_pubkey = solana_sdk::pubkey::new_rand();
        let wrong_authorized_pubkey = solana_sdk::pubkey::new_rand();
        let stake_lamports = 42;

        let signers = vec![authorized_pubkey].into_iter().collect();
        let wrong_signers = vec![wrong_authorized_pubkey].into_iter().collect();

        for state in &[
            StakeState::Initialized(Meta::auto(&authorized_pubkey)),
            StakeState::Stake(
                Meta::auto(&authorized_pubkey),
                Stake::just_stake(stake_lamports),
            ),
        ] {
            for source_state in &[
                StakeState::Initialized(Meta::auto(&wrong_authorized_pubkey)),
                StakeState::Stake(
                    Meta::auto(&wrong_authorized_pubkey),
                    Stake::just_stake(stake_lamports),
                ),
            ] {
                let stake_account = Account::new_ref_data_with_space(
                    stake_lamports,
                    state,
                    std::mem::size_of::<StakeState>(),
                    &id(),
                )
                .expect("stake_account");
                let stake_keyed_account = KeyedAccount::new(&stake_pubkey, true, &stake_account);

                let source_stake_account = Account::new_ref_data_with_space(
                    stake_lamports,
                    source_state,
                    std::mem::size_of::<StakeState>(),
                    &id(),
                )
                .expect("source_stake_account");
                let source_stake_keyed_account =
                    KeyedAccount::new(&source_stake_pubkey, true, &source_stake_account);

                assert_eq!(
                    stake_keyed_account.merge(
                        &invoke_context,
                        &source_stake_keyed_account,
                        &Clock::default(),
                        &StakeHistory::default(),
                        &wrong_signers,
                    ),
                    Err(InstructionError::MissingRequiredSignature)
                );

                assert_eq!(
                    stake_keyed_account.merge(
                        &invoke_context,
                        &source_stake_keyed_account,
                        &Clock::default(),
                        &StakeHistory::default(),
                        &signers,
                    ),
                    Err(StakeError::MergeMismatch.into())
                );
            }
        }
    }

    #[test]
    fn test_merge_invalid_account_data() {
        let invoke_context = MockInvokeContext::default();
        let stake_pubkey = solana_sdk::pubkey::new_rand();
        let source_stake_pubkey = solana_sdk::pubkey::new_rand();
        let authorized_pubkey = solana_sdk::pubkey::new_rand();
        let stake_lamports = 42;
        let signers = vec![authorized_pubkey].into_iter().collect();

        for state in &[
            StakeState::Uninitialized,
            StakeState::RewardsPool,
            StakeState::Initialized(Meta::auto(&authorized_pubkey)),
            StakeState::Stake(
                Meta::auto(&authorized_pubkey),
                Stake::just_stake(stake_lamports),
            ),
        ] {
            for source_state in &[StakeState::Uninitialized, StakeState::RewardsPool] {
                let stake_account = Account::new_ref_data_with_space(
                    stake_lamports,
                    state,
                    std::mem::size_of::<StakeState>(),
                    &id(),
                )
                .expect("stake_account");
                let stake_keyed_account = KeyedAccount::new(&stake_pubkey, true, &stake_account);

                let source_stake_account = Account::new_ref_data_with_space(
                    stake_lamports,
                    source_state,
                    std::mem::size_of::<StakeState>(),
                    &id(),
                )
                .expect("source_stake_account");
                let source_stake_keyed_account =
                    KeyedAccount::new(&source_stake_pubkey, true, &source_stake_account);

                assert_eq!(
                    stake_keyed_account.merge(
                        &invoke_context,
                        &source_stake_keyed_account,
                        &Clock::default(),
                        &StakeHistory::default(),
                        &signers,
                    ),
                    Err(InstructionError::InvalidAccountData)
                );
            }
        }
    }

    #[test]
    fn test_merge_fake_stake_source() {
        let invoke_context = MockInvokeContext::default();
        let stake_pubkey = solana_sdk::pubkey::new_rand();
        let source_stake_pubkey = solana_sdk::pubkey::new_rand();
        let authorized_pubkey = solana_sdk::pubkey::new_rand();
        let stake_lamports = 42;

        let signers = vec![authorized_pubkey].into_iter().collect();

        let stake_account = Account::new_ref_data_with_space(
            stake_lamports,
            &StakeState::Stake(
                Meta::auto(&authorized_pubkey),
                Stake::just_stake(stake_lamports),
            ),
            std::mem::size_of::<StakeState>(),
            &id(),
        )
        .expect("stake_account");
        let stake_keyed_account = KeyedAccount::new(&stake_pubkey, true, &stake_account);

        let source_stake_account = Account::new_ref_data_with_space(
            stake_lamports,
            &StakeState::Stake(
                Meta::auto(&authorized_pubkey),
                Stake::just_stake(stake_lamports),
            ),
            std::mem::size_of::<StakeState>(),
            &solana_sdk::pubkey::new_rand(),
        )
        .expect("source_stake_account");
        let source_stake_keyed_account =
            KeyedAccount::new(&source_stake_pubkey, true, &source_stake_account);

        assert_eq!(
            stake_keyed_account.merge(
                &invoke_context,
                &source_stake_keyed_account,
                &Clock::default(),
                &StakeHistory::default(),
                &signers
            ),
            Err(InstructionError::IncorrectProgramId)
        );
    }

    #[test]
    fn test_merge_active_stake() {
        let invoke_context = MockInvokeContext::default();
        let base_lamports = 4242424242;
        let stake_address = Pubkey::new_unique();
        let source_address = Pubkey::new_unique();
        let authority_pubkey = Pubkey::new_unique();
        let signers = HashSet::from_iter(vec![authority_pubkey]);
        let rent = Rent::default();
        let rent_exempt_reserve = rent.minimum_balance(std::mem::size_of::<StakeState>());
        let stake_amount = base_lamports;
        let stake_lamports = rent_exempt_reserve + stake_amount;
        let source_amount = base_lamports;
        let source_lamports = rent_exempt_reserve + source_amount;

        let meta = Meta {
            rent_exempt_reserve,
            ..Meta::auto(&authority_pubkey)
        };
        let mut stake = Stake {
            delegation: Delegation {
                stake: stake_amount,
                activation_epoch: 0,
                ..Delegation::default()
            },
            ..Stake::default()
        };
        let stake_account = Account::new_ref_data_with_space(
            stake_lamports,
            &StakeState::Stake(meta, stake),
            std::mem::size_of::<StakeState>(),
            &id(),
        )
        .expect("stake_account");
        let stake_keyed_account = KeyedAccount::new(&stake_address, true, &stake_account);

        let source_activation_epoch = 2;
        let mut source_stake = Stake {
            delegation: Delegation {
                stake: source_amount,
                activation_epoch: source_activation_epoch,
                ..stake.delegation
            },
            ..stake
        };
        let source_account = Account::new_ref_data_with_space(
            source_lamports,
            &StakeState::Stake(meta, source_stake),
            std::mem::size_of::<StakeState>(),
            &id(),
        )
        .expect("source_account");
        let source_keyed_account = KeyedAccount::new(&source_address, true, &source_account);

        let mut clock = Clock::default();
        let mut stake_history = StakeHistory::default();

        clock.epoch = 0;
        let mut effective = base_lamports;
        let mut activating = stake_amount;
        let mut deactivating = 0;
        stake_history.add(
            clock.epoch,
            StakeHistoryEntry {
                effective,
                activating,
                deactivating,
            },
        );

        fn try_merge(
            invoke_context: &dyn InvokeContext,
            stake_account: &KeyedAccount,
            source_account: &KeyedAccount,
            clock: &Clock,
            stake_history: &StakeHistory,
            signers: &HashSet<Pubkey>,
        ) -> Result<(), InstructionError> {
            let test_stake_account = stake_account.account.clone();
            let test_stake_keyed =
                KeyedAccount::new(stake_account.unsigned_key(), true, &test_stake_account);
            let test_source_account = source_account.account.clone();
            let test_source_keyed =
                KeyedAccount::new(source_account.unsigned_key(), true, &test_source_account);

            let result = test_stake_keyed.merge(
                invoke_context,
                &test_source_keyed,
                clock,
                stake_history,
                signers,
            );
            if result.is_ok() {
                assert_eq!(test_source_keyed.state(), Ok(StakeState::Uninitialized),);
            }
            result
        }

        // stake activation epoch, source initialized succeeds
        assert!(try_merge(
            &invoke_context,
            &stake_keyed_account,
            &source_keyed_account,
            &clock,
            &stake_history,
            &signers
        )
        .is_ok(),);
        assert!(try_merge(
            &invoke_context,
            &source_keyed_account,
            &stake_keyed_account,
            &clock,
            &stake_history,
            &signers
        )
        .is_ok(),);

        // both activating fails
        loop {
            clock.epoch += 1;
            if clock.epoch == source_activation_epoch {
                activating += source_amount;
            }
            let delta =
                activating.min((effective as f64 * stake.delegation.warmup_cooldown_rate) as u64);
            effective += delta;
            activating -= delta;
            stake_history.add(
                clock.epoch,
                StakeHistoryEntry {
                    effective,
                    activating,
                    deactivating,
                },
            );
            if stake_amount == stake.stake(clock.epoch, Some(&stake_history), true)
                && source_amount == source_stake.stake(clock.epoch, Some(&stake_history), true)
            {
                break;
            }
            assert_eq!(
                try_merge(
                    &invoke_context,
                    &stake_keyed_account,
                    &source_keyed_account,
                    &clock,
                    &stake_history,
                    &signers
                )
                .unwrap_err(),
                InstructionError::from(StakeError::MergeTransientStake),
            );
            assert_eq!(
                try_merge(
                    &invoke_context,
                    &source_keyed_account,
                    &stake_keyed_account,
                    &clock,
                    &stake_history,
                    &signers
                )
                .unwrap_err(),
                InstructionError::from(StakeError::MergeTransientStake),
            );
        }
        // Both fully activated works
        assert!(try_merge(
            &invoke_context,
            &stake_keyed_account,
            &source_keyed_account,
            &clock,
            &stake_history,
            &signers
        )
        .is_ok(),);

        // deactivate setup for deactivation
        let source_deactivation_epoch = clock.epoch + 1;
        let stake_deactivation_epoch = clock.epoch + 2;

        // active/deactivating and deactivating/inactive mismatches fail
        loop {
            clock.epoch += 1;
            let delta =
                deactivating.min((effective as f64 * stake.delegation.warmup_cooldown_rate) as u64);
            effective -= delta;
            deactivating -= delta;
            if clock.epoch == stake_deactivation_epoch {
                deactivating += stake_amount;
                stake = Stake {
                    delegation: Delegation {
                        deactivation_epoch: stake_deactivation_epoch,
                        ..stake.delegation
                    },
                    ..stake
                };
                stake_keyed_account
                    .set_state(&StakeState::Stake(meta, stake))
                    .unwrap();
            }
            if clock.epoch == source_deactivation_epoch {
                deactivating += source_amount;
                source_stake = Stake {
                    delegation: Delegation {
                        deactivation_epoch: source_deactivation_epoch,
                        ..source_stake.delegation
                    },
                    ..source_stake
                };
                source_keyed_account
                    .set_state(&StakeState::Stake(meta, source_stake))
                    .unwrap();
            }
            stake_history.add(
                clock.epoch,
                StakeHistoryEntry {
                    effective,
                    activating,
                    deactivating,
                },
            );
            if 0 == stake.stake(clock.epoch, Some(&stake_history), true)
                && 0 == source_stake.stake(clock.epoch, Some(&stake_history), true)
            {
                break;
            }
            assert_eq!(
                try_merge(
                    &invoke_context,
                    &stake_keyed_account,
                    &source_keyed_account,
                    &clock,
                    &stake_history,
                    &signers
                )
                .unwrap_err(),
                InstructionError::from(StakeError::MergeTransientStake),
            );
            assert_eq!(
                try_merge(
                    &invoke_context,
                    &source_keyed_account,
                    &stake_keyed_account,
                    &clock,
                    &stake_history,
                    &signers
                )
                .unwrap_err(),
                InstructionError::from(StakeError::MergeTransientStake),
            );
        }

        // Both fully deactivated works
        assert!(try_merge(
            &invoke_context,
            &stake_keyed_account,
            &source_keyed_account,
            &clock,
            &stake_history,
            &signers
        )
        .is_ok(),);
    }

    #[test]
    fn test_lockup_is_expired() {
        let custodian = solana_sdk::pubkey::new_rand();
        let lockup = Lockup {
            epoch: 1,
            unix_timestamp: 1,
            custodian,
        };
        // neither time
        assert_eq!(
            lockup.is_in_force(
                &Clock {
                    epoch: 0,
                    unix_timestamp: 0,
                    ..Clock::default()
                },
                None
            ),
            true
        );
        // not timestamp
        assert_eq!(
            lockup.is_in_force(
                &Clock {
                    epoch: 2,
                    unix_timestamp: 0,
                    ..Clock::default()
                },
                None
            ),
            true
        );
        // not epoch
        assert_eq!(
            lockup.is_in_force(
                &Clock {
                    epoch: 0,
                    unix_timestamp: 2,
                    ..Clock::default()
                },
                None
            ),
            true
        );
        // both, no custodian
        assert_eq!(
            lockup.is_in_force(
                &Clock {
                    epoch: 1,
                    unix_timestamp: 1,
                    ..Clock::default()
                },
                None
            ),
            false
        );
        // neither, but custodian
        assert_eq!(
            lockup.is_in_force(
                &Clock {
                    epoch: 0,
                    unix_timestamp: 0,
                    ..Clock::default()
                },
                Some(&custodian),
            ),
            false,
        );
    }

    #[test]
    #[ignore]
    #[should_panic]
    fn test_dbg_stake_minimum_balance() {
        let minimum_balance = Rent::default().minimum_balance(std::mem::size_of::<StakeState>());
        panic!(
            "stake minimum_balance: {} lamports, {} SOL",
            minimum_balance,
            minimum_balance as f64 / solana_sdk::native_token::LAMPORTS_PER_SOL as f64
        );
    }

    #[test]
    fn test_authorize_delegated_stake() {
        let stake_pubkey = solana_sdk::pubkey::new_rand();
        let stake_lamports = 42;
        let stake_account = Account::new_ref_data_with_space(
            stake_lamports,
            &StakeState::Initialized(Meta::auto(&stake_pubkey)),
            std::mem::size_of::<StakeState>(),
            &id(),
        )
        .expect("stake_account");

        let clock = Clock::default();

        let vote_pubkey = solana_sdk::pubkey::new_rand();
        let vote_account = RefCell::new(vote_state::create_account(
            &vote_pubkey,
            &solana_sdk::pubkey::new_rand(),
            0,
            100,
        ));
        let vote_keyed_account = KeyedAccount::new(&vote_pubkey, false, &vote_account);

        let stake_keyed_account = KeyedAccount::new(&stake_pubkey, true, &stake_account);
        let signers = vec![stake_pubkey].into_iter().collect();
        stake_keyed_account
            .delegate(
                &vote_keyed_account,
                &clock,
                &StakeHistory::default(),
                &Config::default(),
                &signers,
            )
            .unwrap();

        // deactivate, so we can re-delegate
        stake_keyed_account.deactivate(&clock, &signers).unwrap();

        let new_staker_pubkey = solana_sdk::pubkey::new_rand();
        assert_eq!(
            stake_keyed_account.authorize(
                &signers,
                &new_staker_pubkey,
                StakeAuthorize::Staker,
                false,
                &Clock::default(),
                None
            ),
            Ok(())
        );
        let authorized =
            StakeState::authorized_from(&stake_keyed_account.try_account_ref().unwrap()).unwrap();
        assert_eq!(authorized.staker, new_staker_pubkey);

        let other_pubkey = solana_sdk::pubkey::new_rand();
        let other_signers = vec![other_pubkey].into_iter().collect();

        // Use unsigned stake_keyed_account to test other signers
        let stake_keyed_account = KeyedAccount::new(&stake_pubkey, false, &stake_account);

        let new_voter_pubkey = solana_sdk::pubkey::new_rand();
        let vote_state = VoteState::default();
        let new_vote_account = RefCell::new(vote_state::create_account(
            &new_voter_pubkey,
            &solana_sdk::pubkey::new_rand(),
            0,
            100,
        ));
        let new_vote_keyed_account = KeyedAccount::new(&new_voter_pubkey, false, &new_vote_account);
        new_vote_keyed_account.set_state(&vote_state).unwrap();

        // Random other account should fail
        assert_eq!(
            stake_keyed_account.delegate(
                &new_vote_keyed_account,
                &clock,
                &StakeHistory::default(),
                &Config::default(),
                &other_signers,
            ),
            Err(InstructionError::MissingRequiredSignature)
        );

        let new_signers = vec![new_staker_pubkey].into_iter().collect();
        // Authorized staker should succeed
        assert_eq!(
            stake_keyed_account.delegate(
                &new_vote_keyed_account,
                &clock,
                &StakeHistory::default(),
                &Config::default(),
                &new_signers
            ),
            Ok(())
        );
        let stake =
            StakeState::stake_from(&stake_keyed_account.try_account_ref().unwrap()).unwrap();
        assert_eq!(stake.delegation.voter_pubkey, new_voter_pubkey);

        // Test another staking action
        assert_eq!(stake_keyed_account.deactivate(&clock, &new_signers), Ok(()));
    }

    #[test]
    fn test_redelegate_consider_balance_changes() {
        let initial_lamports = MIN_DELEGATE_STAKE_AMOUNT * 2;
        let rent = Rent::default();
        let rent_exempt_reserve = rent.minimum_balance(std::mem::size_of::<StakeState>());
        let withdrawer_pubkey = Pubkey::new_unique();
        let stake_lamports = rent_exempt_reserve + initial_lamports;

        let meta = Meta {
            rent_exempt_reserve,
            ..Meta::auto(&withdrawer_pubkey)
        };
        let stake_account = Account::new_ref_data_with_space(
            stake_lamports,
            &StakeState::Initialized(meta),
            std::mem::size_of::<StakeState>(),
            &id(),
        )
        .expect("stake_account");
        let stake_keyed_account = KeyedAccount::new(&withdrawer_pubkey, true, &stake_account);

        let vote_pubkey = Pubkey::new_unique();
        let vote_account = RefCell::new(vote_state::create_account(
            &vote_pubkey,
            &Pubkey::new_unique(),
            0,
            100,
        ));
        let vote_keyed_account = KeyedAccount::new(&vote_pubkey, false, &vote_account);

        let signers = HashSet::from_iter(vec![withdrawer_pubkey]);
        let config = Config::default();
        let stake_history = StakeHistory::default();
        let mut clock = Clock::default();
        stake_keyed_account
            .delegate(
                &vote_keyed_account,
                &clock,
                &stake_history,
                &config,
                &signers,
            )
            .unwrap();

        clock.epoch += 1;
        stake_keyed_account.deactivate(&clock, &signers).unwrap();

        clock.epoch += 1;
        let to = Pubkey::new_unique();
        let to_account = Account::new_ref(1, 0, &system_program::id());
        let to_keyed_account = KeyedAccount::new(&to, false, &to_account);
        let withdraw_lamports = initial_lamports / 2;
        stake_keyed_account
            .withdraw(
                withdraw_lamports,
                &to_keyed_account,
                &clock,
                &stake_history,
                &stake_keyed_account,
                None,
            )
            .unwrap();
        let expected_balance = rent_exempt_reserve + initial_lamports - withdraw_lamports;
        assert_eq!(stake_keyed_account.lamports().unwrap(), expected_balance);

        clock.epoch += 1;
        stake_keyed_account
            .delegate(
                &vote_keyed_account,
                &clock,
                &stake_history,
                &config,
                &signers,
            )
            .unwrap();
        let stake = StakeState::stake_from(&stake_account.borrow()).unwrap();
        assert_eq!(
            stake.delegation.stake,
            stake_keyed_account.lamports().unwrap() - rent_exempt_reserve,
        );

        clock.epoch += 1;
        stake_keyed_account.deactivate(&clock, &signers).unwrap();

        // Out of band deposit
        stake_keyed_account.try_account_ref_mut().unwrap().lamports += withdraw_lamports;

        clock.epoch += 1;
        stake_keyed_account
            .delegate(
                &vote_keyed_account,
                &clock,
                &stake_history,
                &config,
                &signers,
            )
            .unwrap();
        let stake = StakeState::stake_from(&stake_account.borrow()).unwrap();
        assert_eq!(
            stake.delegation.stake,
            stake_keyed_account.lamports().unwrap() - rent_exempt_reserve,
        );
    }

    #[test]
    fn test_meta_rewrite_rent_exempt_reserve() {
        let right_data_len = std::mem::size_of::<StakeState>() as u64;
        let rent = Rent::default();
        let expected_rent_exempt_reserve = rent.minimum_balance(right_data_len as usize);

        let test_cases = [
            (
                right_data_len + 100,
                Some((
                    rent.minimum_balance(right_data_len as usize + 100),
                    expected_rent_exempt_reserve,
                )),
            ), // large data_len, too small rent exempt
            (right_data_len, None), // correct
            (
                right_data_len - 100,
                Some((
                    rent.minimum_balance(right_data_len as usize - 100),
                    expected_rent_exempt_reserve,
                )),
            ), // small data_len, too large rent exempt
        ];
        for (data_len, expected_rewrite) in &test_cases {
            let rent_exempt_reserve = rent.minimum_balance(*data_len as usize);
            let mut meta = Meta {
                rent_exempt_reserve,
                ..Meta::default()
            };
            let actual_rewrite = meta.rewrite_rent_exempt_reserve(&rent, right_data_len as usize);
            assert_eq!(actual_rewrite, *expected_rewrite);
            assert_eq!(meta.rent_exempt_reserve, expected_rent_exempt_reserve);
        }
    }

    #[test]
    fn test_stake_rewrite_stake() {
        let right_data_len = std::mem::size_of::<StakeState>() as u64;
        let rent = Rent::default();
        let rent_exempt_reserve = rent.minimum_balance(right_data_len as usize);
        let expected_stake = 1000;
        let account_balance = rent_exempt_reserve + expected_stake;

        let test_cases = [
            (9999, Some((9999, expected_stake))), // large stake
            (1000, None),                         // correct
            (42, Some((42, expected_stake))),     // small stake
        ];
        for (staked_amount, expected_rewrite) in &test_cases {
            let mut delegation = Delegation {
                stake: *staked_amount,
                ..Delegation::default()
            };
            let actual_rewrite = delegation.rewrite_stake(account_balance, rent_exempt_reserve);
            assert_eq!(actual_rewrite, *expected_rewrite);
            assert_eq!(delegation.stake, expected_stake);
        }
    }

    enum ExpectedRewriteResult {
        NotRewritten,
        Rewritten,
    }

    #[test]
    fn test_rewrite_stakes_initialized() {
        let right_data_len = std::mem::size_of::<StakeState>();
        let rent = Rent::default();
        let rent_exempt_reserve = rent.minimum_balance(right_data_len as usize);
        let expected_stake = 1000;
        let account_balance = rent_exempt_reserve + expected_stake;

        let test_cases = [
            (1, ExpectedRewriteResult::Rewritten),
            (0, ExpectedRewriteResult::NotRewritten),
        ];
        for (offset, expected_rewrite) in &test_cases {
            let meta = Meta {
                rent_exempt_reserve: rent_exempt_reserve + offset,
                ..Meta::default()
            };
            let mut account = Account::new(account_balance, right_data_len, &id());
            account.set_state(&StakeState::Initialized(meta)).unwrap();
            let result = rewrite_stakes(&mut account, &rent);
            match expected_rewrite {
                ExpectedRewriteResult::NotRewritten => assert!(result.is_err()),
                ExpectedRewriteResult::Rewritten => assert!(result.is_ok()),
            }
        }
    }

    #[test]
    fn test_rewrite_stakes_stake() {
        let right_data_len = std::mem::size_of::<StakeState>();
        let rent = Rent::default();
        let rent_exempt_reserve = rent.minimum_balance(right_data_len as usize);
        let expected_stake = 1000;
        let account_balance = rent_exempt_reserve + expected_stake;

        let test_cases = [
            (1, 9999, ExpectedRewriteResult::Rewritten), // bad meta, bad stake
            (1, 1000, ExpectedRewriteResult::Rewritten), // bad meta, good stake
            (0, 9999, ExpectedRewriteResult::Rewritten), // good meta, bad stake
            (0, 1000, ExpectedRewriteResult::NotRewritten), // good meta, good stake
        ];
        for (offset, staked_amount, expected_rewrite) in &test_cases {
            let meta = Meta {
                rent_exempt_reserve: rent_exempt_reserve + offset,
                ..Meta::default()
            };
            let stake = Stake {
                delegation: (Delegation {
                    stake: *staked_amount,
                    ..Delegation::default()
                }),
                ..Stake::default()
            };
            let mut account = Account::new(account_balance, right_data_len, &id());
            account.set_state(&StakeState::Stake(meta, stake)).unwrap();
            let result = rewrite_stakes(&mut account, &rent);
            match expected_rewrite {
                ExpectedRewriteResult::NotRewritten => assert!(result.is_err()),
                ExpectedRewriteResult::Rewritten => assert!(result.is_ok()),
            }
        }
    }

    #[test]
    fn test_calculate_lamports_per_byte_year() {
        let rent = Rent::default();
        let data_len = 200u64;
        let rent_exempt_reserve = rent.minimum_balance(data_len as usize);
        assert_eq!(
            calculate_split_rent_exempt_reserve(rent_exempt_reserve, data_len, data_len),
            rent_exempt_reserve
        );

        let larger_data = 4008u64;
        let larger_rent_exempt_reserve = rent.minimum_balance(larger_data as usize);
        assert_eq!(
            calculate_split_rent_exempt_reserve(rent_exempt_reserve, data_len, larger_data),
            larger_rent_exempt_reserve
        );
        assert_eq!(
            calculate_split_rent_exempt_reserve(larger_rent_exempt_reserve, larger_data, data_len),
            rent_exempt_reserve
        );

        let even_larger_data = solana_sdk::system_instruction::MAX_PERMITTED_DATA_LENGTH;
        let even_larger_rent_exempt_reserve = rent.minimum_balance(even_larger_data as usize);
        assert_eq!(
            calculate_split_rent_exempt_reserve(rent_exempt_reserve, data_len, even_larger_data),
            even_larger_rent_exempt_reserve
        );
        assert_eq!(
            calculate_split_rent_exempt_reserve(
                even_larger_rent_exempt_reserve,
                even_larger_data,
                data_len
            ),
            rent_exempt_reserve
        );
    }

    #[test]
    fn test_things_can_merge() {
        let invoke_context = MockInvokeContext::default();
        let good_stake = Stake {
            credits_observed: 4242,
            delegation: Delegation {
                voter_pubkey: Pubkey::new_unique(),
                stake: 424242424242,
                activation_epoch: 42,
                ..Delegation::default()
            },
        };

        let identical = good_stake;
        assert!(
            MergeKind::active_stakes_can_merge(&invoke_context, &good_stake, &identical).is_ok()
        );

        let bad_credits_observed = Stake {
            credits_observed: good_stake.credits_observed + 1,
            ..good_stake
        };
        assert!(MergeKind::active_stakes_can_merge(
            &invoke_context,
            &good_stake,
            &bad_credits_observed
        )
        .is_err());

        let good_delegation = good_stake.delegation;
        let different_stake_ok = Delegation {
            stake: good_delegation.stake + 1,
            ..good_delegation
        };
        assert!(MergeKind::active_delegations_can_merge(
            &invoke_context,
            &good_delegation,
            &different_stake_ok
        )
        .is_ok());

        let different_activation_epoch_ok = Delegation {
            activation_epoch: good_delegation.activation_epoch + 1,
            ..good_delegation
        };
        assert!(MergeKind::active_delegations_can_merge(
            &invoke_context,
            &good_delegation,
            &different_activation_epoch_ok
        )
        .is_ok());

        let bad_voter = Delegation {
            voter_pubkey: Pubkey::new_unique(),
            ..good_delegation
        };
        assert!(MergeKind::active_delegations_can_merge(
            &invoke_context,
            &good_delegation,
            &bad_voter
        )
        .is_err());

        let bad_warmup_cooldown_rate = Delegation {
            warmup_cooldown_rate: good_delegation.warmup_cooldown_rate + f64::EPSILON,
            ..good_delegation
        };
        assert!(MergeKind::active_delegations_can_merge(
            &invoke_context,
            &good_delegation,
            &bad_warmup_cooldown_rate
        )
        .is_err());
        assert!(MergeKind::active_delegations_can_merge(
            &invoke_context,
            &bad_warmup_cooldown_rate,
            &good_delegation
        )
        .is_err());

        let bad_deactivation_epoch = Delegation {
            deactivation_epoch: 43,
            ..good_delegation
        };
        assert!(MergeKind::active_delegations_can_merge(
            &invoke_context,
            &good_delegation,
            &bad_deactivation_epoch
        )
        .is_err());
        assert!(MergeKind::active_delegations_can_merge(
            &invoke_context,
            &bad_deactivation_epoch,
            &good_delegation
        )
        .is_err());

        // Identical Metas can merge
        assert!(
            MergeKind::metas_can_merge(&invoke_context, &Meta::default(), &Meta::default()).is_ok()
        );

        let mismatched_rent_exempt_reserve_ok = Meta {
            rent_exempt_reserve: 42,
            ..Meta::default()
        };
        assert_ne!(
            mismatched_rent_exempt_reserve_ok.rent_exempt_reserve,
            Meta::default().rent_exempt_reserve
        );
        assert!(MergeKind::metas_can_merge(
            &invoke_context,
            &Meta::default(),
            &mismatched_rent_exempt_reserve_ok
        )
        .is_ok());
        assert!(MergeKind::metas_can_merge(
            &invoke_context,
            &mismatched_rent_exempt_reserve_ok,
            &Meta::default()
        )
        .is_ok());

        let mismatched_authorized_fails = Meta {
            authorized: Authorized {
                staker: Pubkey::new_unique(),
                withdrawer: Pubkey::new_unique(),
            },
            ..Meta::default()
        };
        assert_ne!(
            mismatched_authorized_fails.authorized,
            Meta::default().authorized
        );
        assert!(MergeKind::metas_can_merge(
            &invoke_context,
            &Meta::default(),
            &mismatched_authorized_fails
        )
        .is_err());
        assert!(MergeKind::metas_can_merge(
            &invoke_context,
            &mismatched_authorized_fails,
            &Meta::default()
        )
        .is_err());

        let mismatched_lockup_fails = Meta {
            lockup: Lockup {
                unix_timestamp: 424242424,
                epoch: 42,
                custodian: Pubkey::new_unique(),
            },
            ..Meta::default()
        };
        assert_ne!(mismatched_lockup_fails.lockup, Meta::default().lockup);
        assert!(MergeKind::metas_can_merge(
            &invoke_context,
            &Meta::default(),
            &mismatched_lockup_fails
        )
        .is_err());
        assert!(MergeKind::metas_can_merge(
            &invoke_context,
            &mismatched_lockup_fails,
            &Meta::default()
        )
        .is_err());
    }

    #[test]
    fn test_merge_kind_get_if_mergeable() {
        let invoke_context = MockInvokeContext::default();
        let authority_pubkey = Pubkey::new_unique();
        let initial_lamports = 4242424242;
        let rent = Rent::default();
        let rent_exempt_reserve = rent.minimum_balance(std::mem::size_of::<StakeState>());
        let stake_lamports = rent_exempt_reserve + initial_lamports;

        let meta = Meta {
            rent_exempt_reserve,
            ..Meta::auto(&authority_pubkey)
        };
        let stake_account = Account::new_ref_data_with_space(
            stake_lamports,
            &StakeState::Uninitialized,
            std::mem::size_of::<StakeState>(),
            &id(),
        )
        .expect("stake_account");
        let stake_keyed_account = KeyedAccount::new(&authority_pubkey, true, &stake_account);

        let mut clock = Clock::default();
        let mut stake_history = StakeHistory::default();

        // Uninitialized state fails
        assert_eq!(
            MergeKind::get_if_mergeable(
                &invoke_context,
                &stake_keyed_account,
                &clock,
                &stake_history
            )
            .unwrap_err(),
            InstructionError::InvalidAccountData
        );

        // RewardsPool state fails
        stake_keyed_account
            .set_state(&StakeState::RewardsPool)
            .unwrap();
        assert_eq!(
            MergeKind::get_if_mergeable(
                &invoke_context,
                &stake_keyed_account,
                &clock,
                &stake_history
            )
            .unwrap_err(),
            InstructionError::InvalidAccountData
        );

        // Initialized state succeeds
        stake_keyed_account
            .set_state(&StakeState::Initialized(meta))
            .unwrap();
        assert_eq!(
            MergeKind::get_if_mergeable(
                &invoke_context,
                &stake_keyed_account,
                &clock,
                &stake_history
            )
            .unwrap(),
            MergeKind::Inactive(meta, stake_lamports)
        );

        clock.epoch = 0;
        let mut effective = 2 * initial_lamports;
        let mut activating = 0;
        let mut deactivating = 0;
        stake_history.add(
            clock.epoch,
            StakeHistoryEntry {
                effective,
                activating,
                deactivating,
            },
        );

        clock.epoch += 1;
        activating = initial_lamports;
        stake_history.add(
            clock.epoch,
            StakeHistoryEntry {
                effective,
                activating,
                deactivating,
            },
        );

        let stake = Stake {
            delegation: Delegation {
                stake: initial_lamports,
                activation_epoch: 1,
                deactivation_epoch: 5,
                ..Delegation::default()
            },
            ..Stake::default()
        };
        stake_keyed_account
            .set_state(&StakeState::Stake(meta, stake))
            .unwrap();
        // activation_epoch succeeds
        assert_eq!(
            MergeKind::get_if_mergeable(
                &invoke_context,
                &stake_keyed_account,
                &clock,
                &stake_history
            )
            .unwrap(),
            MergeKind::ActivationEpoch(meta, stake),
        );

        // all paritially activated, transient epochs fail
        loop {
            clock.epoch += 1;
            let delta =
                activating.min((effective as f64 * stake.delegation.warmup_cooldown_rate) as u64);
            effective += delta;
            activating -= delta;
            stake_history.add(
                clock.epoch,
                StakeHistoryEntry {
                    effective,
                    activating,
                    deactivating,
                },
            );
            if activating == 0 {
                break;
            }
            assert_eq!(
                MergeKind::get_if_mergeable(
                    &invoke_context,
                    &stake_keyed_account,
                    &clock,
                    &stake_history
                )
                .unwrap_err(),
                InstructionError::from(StakeError::MergeTransientStake),
            );
        }

        // all epochs for which we're fully active succeed
        while clock.epoch < stake.delegation.deactivation_epoch - 1 {
            clock.epoch += 1;
            stake_history.add(
                clock.epoch,
                StakeHistoryEntry {
                    effective,
                    activating,
                    deactivating,
                },
            );
            assert_eq!(
                MergeKind::get_if_mergeable(
                    &invoke_context,
                    &stake_keyed_account,
                    &clock,
                    &stake_history
                )
                .unwrap(),
                MergeKind::FullyActive(meta, stake),
            );
        }

        clock.epoch += 1;
        deactivating = stake.delegation.stake;
        stake_history.add(
            clock.epoch,
            StakeHistoryEntry {
                effective,
                activating,
                deactivating,
            },
        );
        // deactivation epoch fails, fully transient/deactivating
        assert_eq!(
            MergeKind::get_if_mergeable(
                &invoke_context,
                &stake_keyed_account,
                &clock,
                &stake_history
            )
            .unwrap_err(),
            InstructionError::from(StakeError::MergeTransientStake),
        );

        // all transient, deactivating epochs fail
        loop {
            clock.epoch += 1;
            let delta =
                deactivating.min((effective as f64 * stake.delegation.warmup_cooldown_rate) as u64);
            effective -= delta;
            deactivating -= delta;
            stake_history.add(
                clock.epoch,
                StakeHistoryEntry {
                    effective,
                    activating,
                    deactivating,
                },
            );
            if deactivating == 0 {
                break;
            }
            assert_eq!(
                MergeKind::get_if_mergeable(
                    &invoke_context,
                    &stake_keyed_account,
                    &clock,
                    &stake_history
                )
                .unwrap_err(),
                InstructionError::from(StakeError::MergeTransientStake),
            );
        }

        // first fully-deactivated epoch succeeds
        assert_eq!(
            MergeKind::get_if_mergeable(
                &invoke_context,
                &stake_keyed_account,
                &clock,
                &stake_history
            )
            .unwrap(),
            MergeKind::Inactive(meta, stake_lamports),
        );
    }

    #[test]
    fn test_merge_kind_merge() {
        let invoke_context = MockInvokeContext::default();
        let lamports = 424242;
        let meta = Meta {
            rent_exempt_reserve: 42,
            ..Meta::default()
        };
        let stake = Stake {
            delegation: Delegation {
                stake: 4242,
                ..Delegation::default()
            },
            ..Stake::default()
        };
        let inactive = MergeKind::Inactive(Meta::default(), lamports);
        let activation_epoch = MergeKind::ActivationEpoch(meta, stake);
        let fully_active = MergeKind::FullyActive(meta, stake);

        assert_eq!(
            inactive
                .clone()
                .merge(&invoke_context, inactive.clone())
                .unwrap(),
            None
        );
        assert_eq!(
            inactive
                .clone()
                .merge(&invoke_context, activation_epoch.clone())
                .unwrap(),
            None
        );
        assert!(inactive
            .clone()
            .merge(&invoke_context, fully_active.clone())
            .is_err());
        assert!(activation_epoch
            .clone()
            .merge(&invoke_context, fully_active.clone())
            .is_err());
        assert!(fully_active
            .clone()
            .merge(&invoke_context, inactive.clone())
            .is_err());
        assert!(fully_active
            .clone()
            .merge(&invoke_context, activation_epoch.clone())
            .is_err());

        let new_state = activation_epoch
            .clone()
            .merge(&invoke_context, inactive)
            .unwrap()
            .unwrap();
        let delegation = new_state.delegation().unwrap();
        assert_eq!(delegation.stake, stake.delegation.stake + lamports);

        let new_state = activation_epoch
            .clone()
            .merge(&invoke_context, activation_epoch)
            .unwrap()
            .unwrap();
        let delegation = new_state.delegation().unwrap();
        assert_eq!(
            delegation.stake,
            2 * stake.delegation.stake + meta.rent_exempt_reserve
        );

        let new_state = fully_active
            .clone()
            .merge(&invoke_context, fully_active)
            .unwrap()
            .unwrap();
        let delegation = new_state.delegation().unwrap();
        assert_eq!(delegation.stake, 2 * stake.delegation.stake);
    }
}<|MERGE_RESOLUTION|>--- conflicted
+++ resolved
@@ -1088,7 +1088,6 @@
                     let self_min_balance = meta.rent_exempt_reserve + MIN_DELEGATE_STAKE_AMOUNT;
                     let split_min_balance = split_rent_exempt_reserve + MIN_DELEGATE_STAKE_AMOUNT;
 
-<<<<<<< HEAD
                     let split_needs = split_min_balance.saturating_sub(split.lamports()?);
                     let retain_self = lamports != self.lamports()?;
                     // enough lamports for rent in new stake
@@ -1097,14 +1096,6 @@
                     || (retain_self
                         // verify more than MIN_DELEGATE_STAKE_AMOUNT stake left in previous stake
                         && self.lamports()? < lamports + self_min_balance)
-=======
-                    // verify enough lamports for rent and more than 0 stake in new split account
-                    if lamports <= split_rent_exempt_reserve.saturating_sub(split.lamports()?)
-                        // if not full withdrawal
-                        || (lamports != self.lamports()?
-                            // verify more than 0 stake left in previous stake
-                            && checked_add(lamports, meta.rent_exempt_reserve)? >= self.lamports()?)
->>>>>>> 7f1368e7
                     {
                         return Err(InstructionError::InsufficientFunds);
                     }
@@ -1153,7 +1144,6 @@
                     let self_min_balance = meta.rent_exempt_reserve + MIN_DELEGATE_STAKE_AMOUNT;
                     let split_min_balance = split_rent_exempt_reserve + MIN_DELEGATE_STAKE_AMOUNT;
 
-<<<<<<< HEAD
                     let split_needs = split_min_balance.saturating_sub(split.lamports()?);
                     let retain_self = lamports != self.lamports()?;
                     // enough lamports for rent in new stake
@@ -1162,14 +1152,6 @@
                     || (retain_self
                         // verify more than MIN_DELEGATE_STAKE_AMOUNT stake left in previous stake
                         && self.lamports()? < lamports + self_min_balance)
-=======
-                    // enough lamports for rent and more than 0 stake in new split account
-                    if lamports <= split_rent_exempt_reserve.saturating_sub(split.lamports()?)
-                        // if not full withdrawal
-                        || (lamports != self.lamports()?
-                            // verify more than 0 stake left in previous stake
-                            && checked_add(lamports, meta.rent_exempt_reserve)? >= self.lamports()?)
->>>>>>> 7f1368e7
                     {
                         return Err(InstructionError::InsufficientFunds);
                     }
@@ -4847,7 +4829,6 @@
             // should always return error when splitting to larger account
             let split_result =
                 stake_keyed_account.split(split_amount, &split_stake_keyed_account, &signers);
-<<<<<<< HEAD
             if initial_balance < MIN_DELEGATE_STAKE_AMOUNT + expected_rent_exempt_reserve {
                 assert_eq!(split_attempt, Err(InstructionError::InsufficientFunds));
             } else {
@@ -4883,15 +4864,11 @@
             std::mem::size_of::<StakeState>() as u64 + 100,
         );
         assert!(expected_rent_exempt_reserve > stake_lamports);
-=======
-            assert_eq!(split_result, Err(InstructionError::InvalidAccountData));
->>>>>>> 7f1368e7
-
-            // Splitting 100% of source should not make a difference
-            let split_result =
-                stake_keyed_account.split(stake_lamports, &split_stake_keyed_account, &signers);
-            assert_eq!(split_result, Err(InstructionError::InvalidAccountData));
-        }
+
+        // Splitting 100% of source should not make a difference
+        let split_result =
+            stake_keyed_account.split(stake_lamports, &split_stake_keyed_account, &signers);
+        assert_eq!(split_result, Err(InstructionError::InvalidAccountData));
     }
 
     #[test]
