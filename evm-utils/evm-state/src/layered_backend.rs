<<<<<<< HEAD
use primitive_types::{H160, H256, U256};
use serde::{Deserialize, Serialize};

use super::transactions::TransactionReceipt;
use super::version_map::Map;

/// Vivinity value of a memory backend.
#[derive(Default, Clone, Debug, Eq, PartialEq, Serialize, Deserialize)]
pub struct MemoryVicinity {
    /// Gas price.
    pub gas_price: U256,
    /// Origin.
    pub origin: H160,
    /// Chain ID.
    pub chain_id: U256,
    /// Environmental block hashes.
    pub block_hashes: Vec<H256>,
    /// Environmental block number.
    pub block_number: U256,
    /// Environmental coinbase.
    pub block_coinbase: H160,
    /// Environmental block timestamp.
    pub block_timestamp: U256,
    /// Environmental block difficulty.
    pub block_difficulty: U256,
    /// Environmental block gas limit.
    pub block_gas_limit: U256,
}

pub struct LogWithLocation {
    pub transaction_hash: H256,
    pub transaction_id: u64,
    pub block_num: u64,
    pub address: H160,
    pub data: Vec<u8>,
    pub topics: Vec<H256>,
}

pub struct LogFilter {
    pub from_block: u64,
    pub to_block: u64,
    pub address: Option<H160>,
    pub topics: Vec<H256>,
}

#[derive(Default, Clone, Debug, Eq, PartialEq)]
pub struct AccountState {
    /// Account nonce.
    pub nonce: U256,
    /// Account balance.
    pub balance: U256,
    /// Account code.
    pub code: Vec<u8>,
=======
use std::{
    any::type_name, borrow::Cow, collections::BTreeMap, fmt::Debug, marker::PhantomData,
    ops::Deref, path::Path,
};

use log::*;

use evm::backend::Log;

use crate::{
    mb_value::MaybeValue,
    persistent_types,
    storage::{PersistentAssoc, Result as StorageResult, VersionedStorage},
    transactions::TransactionReceipt,
    types::*,
};

pub type Storage = VersionedStorage<Slot>;

// Store every account storage at single place, to use power of versioned map.
// This allows us to save only changed data.
persistent_types! {
    Accounts in "accounts" => H160 : AccountState,
    AccountsStorage in "accounts_storage" => (H160, H256) : H256,
    TransactionReceipts in "txs_receipts" => H256 : TransactionReceipt,
    TransactionsInBlock in "txs_in_block" => Slot : Vec<H256>, // TODO: Key is Slot or U256?
}

pub(crate) struct Layer<M: PersistentAssoc>
where
    M::Key: Ord,
{
    map: BTreeMap<M::Key, MaybeValue<M::Value>>,
    is_frozen: bool,
    _type: PhantomData<M>,
}

impl<M> Layer<M>
where
    M: PersistentAssoc,
    M::Key: Ord,
{
    pub fn empty() -> Self {
        Self {
            map: BTreeMap::new(),
            is_frozen: false,
            _type: PhantomData,
        }
    }

    pub fn is_empty(&self) -> bool {
        self.map.is_empty()
    }

    pub fn insert(&mut self, key: M::Key, value: M::Value)
    where
        M::Key: Debug,
        M::Value: Debug,
    {
        assert!(
            !self.is_frozen,
            "Modification of frozen layer is prohibited"
        );
        trace!(
            "layer :: {} inserts {:?} => {:?}",
            type_name::<M>(),
            key,
            value
        );
        self.map.insert(key, MaybeValue::Value(value));
    }

    pub fn remove(&mut self, key: M::Key)
    where
        M::Key: Debug,
    {
        assert!(
            !self.is_frozen,
            "Modification of frozen layer is prohibited"
        );

        trace!("layer :: {} removes {:?}", type_name::<M>(), key);
        self.map.insert(key, MaybeValue::Removed);
    }

    fn freeze(&mut self) {
        self.is_frozen = true;
    }

    fn dump_into(
        &mut self,
        storage: impl Deref<Target = Storage>,
        version: Slot,
    ) -> StorageResult<()>
    where
        M::Key: Ord + Copy + Debug,
        M::Value: Clone + Debug,
    {
        let storage = storage.deref().typed::<M>();

        for (key, value) in std::mem::replace(self, Self::empty()).map {
            debug!(
                "{}: {:?} {:?} migrates from memory into storage",
                version, key, &value
            );

            storage.insert_with(version, key, value)?;
        }

        Ok(())
    }
}

impl<M: PersistentAssoc> Clone for Layer<M>
where
    M::Key: Clone + Ord,
    M::Value: Clone,
{
    fn clone(&self) -> Self {
        Self {
            map: self.map.clone(),
            is_frozen: false,
            _type: PhantomData,
        }
    }
>>>>>>> 2c121856
}
#[derive(Default, Clone, Debug, Eq, PartialEq)]
pub struct BigTransactionStorage {
    pub tx_chunks: Vec<u8>,
}

#[derive(Clone)] // TODO: Debug
pub struct EvmState {
<<<<<<< HEAD
    pub(crate) accounts: Map<H160, AccountState>,
    // Store every account storage at single place, to use power of versioned map.
    // This allows us to save only changed data.
    pub(crate) storage: Map<(H160, H256), H256>,
    pub(crate) txs_receipts: Map<H256, TransactionReceipt>,
    pub(crate) txs_in_block: Map<u64, Vec<H256>>,
    //TODO: Deadline for storing data.
    pub(crate) big_transactions: Map<H256, BigTransactionStorage>,
=======
    pub(crate) current_slot: Slot,
    pub(crate) previous_slot: Option<Slot>,

    pub(crate) accounts: Layer<Accounts>,
    pub(crate) accounts_storage: Layer<AccountsStorage>,
    pub(crate) txs_receipts: Layer<TransactionReceipts>,
    pub(crate) txs_in_block: Layer<TransactionsInBlock>,
    pub(crate) logs: Vec<Log>, // TODO: migrate into storage

    pub storage: Storage,
>>>>>>> 2c121856
}

// TODO: move this logic outside
impl Default for EvmState {
    fn default() -> Self {
        let path = std::env::temp_dir().join("evm-state");
        Self::new(path).expect("Unable to instantiate default EVM state")
    }
}

impl EvmState {
<<<<<<< HEAD
    pub fn new() -> Self {
        Self {
            accounts: Map::new(),
            storage: Map::new(),
            txs_receipts: Map::new(),
            txs_in_block: Map::new(),
            big_transactions: Map::new(),
        }
    }

=======
>>>>>>> 2c121856
    pub fn freeze(&mut self) {
        debug!("freezing evm state (slot {})", self.current_slot);
        self.dump_all()
            .expect("Unable to dump EVM state layers into storage");

        self.accounts.freeze();
        self.accounts_storage.freeze();
        self.txs_receipts.freeze();
        self.txs_in_block.freeze();
<<<<<<< HEAD
        self.big_transactions.freeze();
    }

    pub fn try_fork(&self) -> Option<Self> {
        let accounts = self.accounts.try_fork()?;
        let storage = self.storage.try_fork()?;
        let txs_receipts = self.txs_receipts.try_fork()?;
        let txs_in_block = self.txs_in_block.try_fork()?;
        let big_transactions = self.big_transactions.try_fork()?;
=======

        debug!(
            "new slot {} with previous {:?}",
            self.current_slot, self.previous_slot
        );
        self.storage
            .new_version(self.current_slot, self.previous_slot)
            .expect("Unable to create new version in storage");
    }

    // TODO: dump all
    pub fn try_fork(&self, new_slot: Slot) -> Option<Self> {
        info!(
            "forking evm state from slot {} to slot {}",
            self.current_slot, new_slot
        );

        // TODO: assert that all these maps are empty
        let accounts = self.accounts.clone();
        let accounts_storage = self.accounts_storage.clone();
        let txs_receipts = self.txs_receipts.clone();
        let txs_in_block = self.txs_in_block.clone();
>>>>>>> 2c121856

        Some(Self {
            current_slot: new_slot,
            previous_slot: Some(self.current_slot),

            accounts,
            accounts_storage,
            txs_receipts,
            txs_in_block,
<<<<<<< HEAD
            big_transactions,
=======
            logs: vec![],
            storage: self.storage.clone(),
>>>>>>> 2c121856
        })
    }

<<<<<<< HEAD
impl EvmState {
    // TODO: Replace it by persistent storage
    pub fn new_not_forget_to_deserialize_later() -> Self {
        EvmState {
            accounts: Map::new(),
            storage: Map::new(),
            txs_receipts: Map::new(),
            txs_in_block: Map::new(),
            big_transactions: Map::new(),
=======
    #[rustfmt::skip]
    fn dump_all(&mut self) -> anyhow::Result<()> {
        self.accounts.dump_into(&self.storage, self.current_slot)?;
        self.accounts_storage.dump_into(&self.storage, self.current_slot)?;
        self.txs_receipts.dump_into(&self.storage, self.current_slot)?;
        self.txs_in_block.dump_into(&self.storage, self.current_slot)?;
        Ok(())
    }

    // TODO: elide map arg, TBD: maybe typemap
    fn lookup<'a, M: PersistentAssoc>(
        &'a self,
        layer: &'a Layer<M>,
        key: M::Key,
    ) -> Option<Cow<'a, M::Value>>
    where
        M::Key: Copy + Ord + Debug,
        M::Value: Clone + Debug,
    {
        debug!("lookup {} for key {:?}", type_name::<M>(), &key);
        if let Some(mb_value) = layer.map.get(&key) {
            Option::from(mb_value.by_ref()).map(Cow::Borrowed)
        } else {
            let lookup_slot = if self.storage.is_exists(self.current_slot).unwrap() {
                Some(self.current_slot)
            } else {
                self.previous_slot
            };

            if let Some(slot) = lookup_slot {
                if let Some(mb_value) =
                    self.storage
                        .typed::<M>()
                        .get_for(slot, key)
                        .unwrap_or_else(|err| {
                            panic!(
                                "Storage ({} :: Key {} => Value {}) lookup error: {:?}",
                                type_name::<M>(),
                                type_name::<M::Key>(),
                                type_name::<M::Value>(),
                                err
                            );
                        })
                {
                    debug!(
                        "{}: key {:?} was found in storage, value: {:?}",
                        type_name::<M>(),
                        key,
                        &mb_value
                    );
                    Option::from(mb_value).map(Cow::Owned)
                } else {
                    debug!(
                        "{}: key {:?} was not found in storage",
                        type_name::<M>(),
                        key
                    );
                    None
                }
            } else {
                None
            }
>>>>>>> 2c121856
        }
    }
}

impl EvmState {
    pub fn new<P: AsRef<Path>>(path: P) -> Result<Self, anyhow::Error> {
        //TODO: add flags, to asserts for empty storage.
        Self::load_from(path, 0)
    }

    pub fn load_from<P: AsRef<Path>>(path: P, slot: Slot) -> Result<Self, anyhow::Error> {
        info!(
            "open evm state storage {} for slot {}",
            path.as_ref().display(),
            slot
        );
        let storage = Storage::open(path, COLUMN_NAMES)?;
        let previous_slot = storage.previous_of(slot)?;
        debug!(
            "storage reports: previous of {} is {:?}",
            slot, previous_slot
        );

        Ok(Self {
            current_slot: slot,
            previous_slot,

            accounts: Layer::empty(),
            accounts_storage: Layer::empty(),
            txs_receipts: Layer::empty(),
            txs_in_block: Layer::empty(),
            logs: vec![],
            storage,
        })
    }

    pub fn get_account(&self, address: H160) -> Option<AccountState> {
        self.lookup(&self.accounts, address).map(Cow::into_owned)
    }

    pub fn get_storage(&self, address: H160, index: H256) -> Option<H256> {
        self.lookup(&self.accounts_storage, (address, index))
            .map(Cow::into_owned)
    }

    pub fn get_tx_receipt_by_hash(&self, tx_hash: H256) -> Option<TransactionReceipt> {
        self.lookup(&self.txs_receipts, tx_hash)
            .map(Cow::into_owned)
    }

    pub fn get_txs_in_block(&self, block_num: Slot) -> Option<Vec<H256>> {
        self.lookup(&self.txs_in_block, block_num)
            .map(Cow::into_owned)
    }

    // NOTE: currently used in benches only
    pub fn set_account(&mut self, address: H160, state: AccountState) {
        self.accounts.insert(address, state);
    }

    // transaction_hash: H256,
    // transaction_id: u64,
    // block_num: u64,
    // address: H160,
    // data: H256,
    // topics: Vec<H256>

    // TODO: Optimize, using bloom filters.
    // TODO: Check topics query limits <= 4.
    // TODO: Filter by address, topics
    pub fn get_logs(&self, logs_filter: LogFilter) -> Vec<LogWithLocation> {
        let mut result = Vec::new();

        for (block_id, txs) in (logs_filter.from_block..=logs_filter.to_block)
            .filter_map(|b| self.txs_in_block.get(&b).cloned().map(|k| (b, k)))
        {
            let txs_in_block = txs
                .into_iter()
                .map(|tx_hash| {
                    (
                        tx_hash,
                        self.get_tx_receipt_by_hash(tx_hash)
                            .expect("Transacton not found by hash, while exist by number"),
                    )
                })
                .enumerate();

            for (tx_id, (tx_hash, receipt)) in txs_in_block {
                for log in receipt.logs {
                    let log_entry = LogWithLocation {
                        transaction_hash: tx_hash,
                        transaction_id: tx_id as u64,
                        block_num: block_id,
                        data: log.data,
                        topics: log.topics,
                        address: log.address,
                    };
                    result.push(log_entry)
                }
            }
        }
        result
    }

    pub fn swap_commit(&mut self, mut updated: Self) {
        // Assert that updated is newer than current state.
        // Slot can not change, because we allow multiple commits per block.
        // assert!(
        //     updated.current_slot > self.current_slot
        //         || (updated.current_slot == self.current_slot && self.is_empty()),
        //     "Not expected commit: current = slot {}, is_empty {}, updated = slot {}, is_empty {}",
        //     self.current_slot,
        //     self.is_empty(),
        //     updated.current_slot,
        //     updated.is_empty()
        // );

        std::mem::swap(self, &mut updated);
    }

    /// True if current layer has no any update, false otherwise.
    fn is_empty(&self) -> bool {
        self.accounts.is_empty()
            && self.accounts_storage.is_empty()
            && self.txs_receipts.is_empty()
            && self.txs_in_block.is_empty()
    }
}

#[cfg(test)]
mod tests {
    use std::collections::{BTreeMap, BTreeSet};

    use primitive_types::{H160, H256, U256};
    use rand::rngs::mock::StepRng;
    use rand::Rng;

    use crate::test_utils::TmpDir;
    use anyhow::anyhow;

    use super::*;

    const RANDOM_INCR: u64 = 1; // TODO: replace by rand::SeedableRng implementor
    const MAX_SIZE: usize = 32; // Max size of test collections.

    const SEED: u64 = 1;

<<<<<<< HEAD
    impl EvmState {
        pub(crate) fn testing_default() -> EvmState {
            EvmState {
                accounts: Default::default(),
                storage: Default::default(),
                txs_receipts: Default::default(),
                txs_in_block: Default::default(),
                big_transactions: Default::default(),
                logs: Default::default(),
            }
        }
=======
    #[test]
    fn it_handles_my_own_expectations() {
        let tmp_dir = TmpDir::new("it_handles_my_own_expectations");
        let evm_state = EvmState::load_from(&tmp_dir, 0).unwrap();
        assert_eq!(evm_state.current_slot, 0);
        assert_eq!(evm_state.previous_slot, None);
        assert_eq!(
            evm_state
                .storage
                .previous_of(evm_state.current_slot)
                .unwrap(),
            None
        );
>>>>>>> 2c121856
    }

    fn generate_account_by_seed(seed: u64) -> AccountState {
        let mut rng = StepRng::new(seed * RANDOM_INCR + seed, RANDOM_INCR);
        let nonce: [u8; 32] = rng.gen();
        let balance: [u8; 32] = rng.gen();

        let nonce = U256::from_little_endian(&nonce);
        let balance = U256::from_little_endian(&balance);
        let code_len: usize = rng.gen_range(0, MAX_SIZE);
        let code = (0..code_len).into_iter().map(|_| rng.gen()).collect();

        AccountState {
            nonce,
            balance,
            code,
        }
    }

    fn generate_accounts_state(seed: u64, accounts: &[H160]) -> BTreeMap<H160, AccountState> {
        let mut rng = StepRng::new(seed, RANDOM_INCR);
        let mut map = BTreeMap::new();
        for account in accounts {
            let seed = rng.gen();
            let state = generate_account_by_seed(seed);
            map.insert(*account, state);
        }
        map
    }

    fn generate_storage(seed: u64, accounts: &[H160]) -> BTreeMap<(H160, H256), H256> {
        let mut rng = StepRng::new(seed, RANDOM_INCR);

        let mut map = BTreeMap::new();

        for acc in accounts {
            let storage_len = rng.gen_range(0, MAX_SIZE);
            for _ in 0..storage_len {
                let addr: [u8; 32] = rng.gen();
                let data: [u8; 32] = rng.gen();

                let addr = H256::from_slice(&addr);
                let data = H256::from_slice(&data);
                map.insert((*acc, addr), data);
            }
        }
        map
    }

    fn generate_accounts_addresses(seed: u64, count: usize) -> Vec<H160> {
        let mut rng = StepRng::new(seed, RANDOM_INCR);
        (0..count)
            .into_iter()
            .map(|_| H256::from_slice(&rng.gen::<[u8; 32]>()).into())
            .collect()
    }

    fn to_state_diff<K: Ord, Mv>(
        inserts: BTreeMap<K, Mv>,
        removes: BTreeSet<K>,
    ) -> BTreeMap<K, Option<Mv>> {
        let len = inserts.len() + removes.len();
        let mut map = BTreeMap::new();
        for insert in inserts {
            assert!(
                map.insert(insert.0, Some(insert.1)).is_none(),
                "double insert"
            );
        }

        for insert in removes {
            assert!(
                map.insert(insert, None).is_none(),
                "delete after insert is not allowed"
            );
        }
        assert_eq!(map.len(), len, "length differ from inserts + removes len");
        map
    }

    fn save_state(
        state: &mut EvmState,
        accounts: &BTreeMap<H160, Option<AccountState>>,
        storage: &BTreeMap<(H160, H256), Option<H256>>,
    ) {
        for account in accounts {
            match &account.1 {
                Some(v) => state.accounts.insert(*account.0, v.clone()),
                None => state.accounts.remove(*account.0),
            }
        }

        for s in storage {
            match &s.1 {
                Some(v) => state.accounts_storage.insert(*s.0, *v),
                None => state.accounts_storage.remove(*s.0),
            }
        }
    }

    fn assert_state(
        state: &EvmState,
        accounts: &BTreeMap<H160, Option<AccountState>>,
        storage: &BTreeMap<(H160, H256), Option<H256>>,
    ) {
        for (address, expected) in accounts {
            assert_eq!(state.get_account(*address).as_ref(), expected.as_ref())
        }

        for ((address, index), expected) in storage {
            assert_eq!(
                state.get_storage(*address, *index).as_ref(),
                expected.as_ref()
            )
        }
    }

    #[test]
    fn add_two_accounts_check_helpers() {
        let accounts = generate_accounts_addresses(SEED, 2);

        let storage = generate_storage(SEED, &accounts);
        let accounts_state = generate_accounts_state(SEED, &accounts);
        let storage_diff = to_state_diff(storage, BTreeSet::new());
        let accounts_state_diff = to_state_diff(accounts_state, BTreeSet::new());

        let tmp_dir = TmpDir::new("add_two_accounts_check_helpers");
        let mut evm_state = EvmState::load_from(tmp_dir, Default::default()).unwrap();

        assert_eq!(
            evm_state
                .get_account(H160::random())
                .unwrap_or_default()
                .balance,
            U256::from(0)
        );
        save_state(&mut evm_state, &accounts_state_diff, &storage_diff);

        assert_state(&evm_state, &accounts_state_diff, &storage_diff);
    }

    #[test]
    fn fork_add_remove_accounts() {
        let accounts = generate_accounts_addresses(SEED, 10);

        let storage = generate_storage(SEED, &accounts);
        let accounts_state = generate_accounts_state(SEED, &accounts);
        let storage_diff = to_state_diff(storage, BTreeSet::new());
        let accounts_state_diff = to_state_diff(accounts_state, BTreeSet::new());

        let tmp_dir = TmpDir::new("fork_add_remove_accounts");
        let mut evm_state = EvmState::load_from(tmp_dir, Default::default()).unwrap();

        save_state(&mut evm_state, &accounts_state_diff, &storage_diff);
        evm_state.freeze();

        assert_state(&evm_state, &accounts_state_diff, &storage_diff);

        let mut new_evm_state = evm_state.try_fork(1).unwrap();
        assert_state(&new_evm_state, &accounts_state_diff, &storage_diff);

        let new_accounts = generate_accounts_addresses(SEED + 1, 2);
        let new_accounts_state = generate_accounts_state(SEED + 1, &new_accounts);
        let removed_accounts: BTreeSet<_> = accounts[0..2].iter().copied().collect();
        let new_accounts_state_diff = to_state_diff(new_accounts_state, removed_accounts);

        save_state(
            &mut new_evm_state,
            &new_accounts_state_diff,
            &BTreeMap::new(),
        );

        assert_state(&new_evm_state, &new_accounts_state_diff, &BTreeMap::new());
    }

    #[test]
    fn reads_the_same_after_consequent_dumps() -> anyhow::Result<()> {
        use std::ops::Bound::Included;
        let _ = simple_logger::SimpleLogger::from_env().init();

        const N_VERSIONS: usize = 10;
        const ACCOUNTS_PER_VERSION: usize = 10;

        let accounts = generate_accounts_addresses(SEED, ACCOUNTS_PER_VERSION * N_VERSIONS);
        let accounts_state = generate_accounts_state(SEED, &accounts);
        let accounts_storage = generate_storage(SEED, &accounts);

        let tmp_dir = TmpDir::new("reads_the_same_after_dump");
        let mut evm_state = EvmState::load_from(tmp_dir, 0)?;

        for accounts_per_version in accounts.chunks(N_VERSIONS) {
            for account in accounts_per_version {
                log::debug!("working with account: {:?}", account);
                evm_state
                    .accounts
                    .insert(*account, accounts_state[account].clone());

                for (account_with_index, data) in accounts_storage.range((
                    Included((*account, H256::zero())),
                    Included((*account, H256::repeat_byte(u8::MAX))),
                )) {
                    evm_state
                        .accounts_storage
                        .insert(*account_with_index, *data);
                }
            }

            evm_state.freeze();

            let next_slot = evm_state.current_slot + 1;
            evm_state = evm_state
                .try_fork(next_slot)
                .expect("unable to fork evm state after freeze");
        }

        let accounts_state_diff = to_state_diff(accounts_state, BTreeSet::new());
        let accounts_storage_diff = to_state_diff(accounts_storage, BTreeSet::new());

        assert_state(&evm_state, &accounts_state_diff, &accounts_storage_diff);

        Ok(())
    }

    #[test]
    fn lookups_thru_forks() {
        let _ = simple_logger::SimpleLogger::new().init();

        let tmp_dir = TmpDir::new("lookups_thru_forks");
        let mut state = EvmState::load_from(tmp_dir, 0).unwrap();

        let accounts = generate_accounts_addresses(SEED, 1);
        let account_states = generate_accounts_state(SEED, &accounts);

        let account = accounts.first().copied().unwrap();
        let account_state = account_states[&account].clone();

        state.accounts.insert(account, account_state.clone());

        for _ in 0..42 {
            state.freeze();

            let next_slot = state.current_slot + 1;
            state = state.try_fork(next_slot).unwrap();
        }

        assert_eq!(state.get_account(account), Some(account_state));
    }
}<|MERGE_RESOLUTION|>--- conflicted
+++ resolved
@@ -1,66 +1,9 @@
-<<<<<<< HEAD
-use primitive_types::{H160, H256, U256};
-use serde::{Deserialize, Serialize};
-
-use super::transactions::TransactionReceipt;
-use super::version_map::Map;
-
-/// Vivinity value of a memory backend.
-#[derive(Default, Clone, Debug, Eq, PartialEq, Serialize, Deserialize)]
-pub struct MemoryVicinity {
-    /// Gas price.
-    pub gas_price: U256,
-    /// Origin.
-    pub origin: H160,
-    /// Chain ID.
-    pub chain_id: U256,
-    /// Environmental block hashes.
-    pub block_hashes: Vec<H256>,
-    /// Environmental block number.
-    pub block_number: U256,
-    /// Environmental coinbase.
-    pub block_coinbase: H160,
-    /// Environmental block timestamp.
-    pub block_timestamp: U256,
-    /// Environmental block difficulty.
-    pub block_difficulty: U256,
-    /// Environmental block gas limit.
-    pub block_gas_limit: U256,
-}
-
-pub struct LogWithLocation {
-    pub transaction_hash: H256,
-    pub transaction_id: u64,
-    pub block_num: u64,
-    pub address: H160,
-    pub data: Vec<u8>,
-    pub topics: Vec<H256>,
-}
-
-pub struct LogFilter {
-    pub from_block: u64,
-    pub to_block: u64,
-    pub address: Option<H160>,
-    pub topics: Vec<H256>,
-}
-
-#[derive(Default, Clone, Debug, Eq, PartialEq)]
-pub struct AccountState {
-    /// Account nonce.
-    pub nonce: U256,
-    /// Account balance.
-    pub balance: U256,
-    /// Account code.
-    pub code: Vec<u8>,
-=======
 use std::{
     any::type_name, borrow::Cow, collections::BTreeMap, fmt::Debug, marker::PhantomData,
     ops::Deref, path::Path,
 };
 
 use log::*;
-
-use evm::backend::Log;
 
 use crate::{
     mb_value::MaybeValue,
@@ -69,6 +12,7 @@
     transactions::TransactionReceipt,
     types::*,
 };
+use serde::{Deserialize, Serialize};
 
 pub type Storage = VersionedStorage<Slot>;
 
@@ -79,6 +23,7 @@
     AccountsStorage in "accounts_storage" => (H160, H256) : H256,
     TransactionReceipts in "txs_receipts" => H256 : TransactionReceipt,
     TransactionsInBlock in "txs_in_block" => Slot : Vec<H256>, // TODO: Key is Slot or U256?
+    BigTransactions in "big_tx_storage" => H256 : BigTransactionStorage,
 }
 
 pub(crate) struct Layer<M: PersistentAssoc>
@@ -178,25 +123,14 @@
             _type: PhantomData,
         }
     }
->>>>>>> 2c121856
-}
-#[derive(Default, Clone, Debug, Eq, PartialEq)]
+}
+#[derive(Default, Clone, Debug, Eq, PartialEq, Serialize, Deserialize)]
 pub struct BigTransactionStorage {
     pub tx_chunks: Vec<u8>,
 }
 
 #[derive(Clone)] // TODO: Debug
 pub struct EvmState {
-<<<<<<< HEAD
-    pub(crate) accounts: Map<H160, AccountState>,
-    // Store every account storage at single place, to use power of versioned map.
-    // This allows us to save only changed data.
-    pub(crate) storage: Map<(H160, H256), H256>,
-    pub(crate) txs_receipts: Map<H256, TransactionReceipt>,
-    pub(crate) txs_in_block: Map<u64, Vec<H256>>,
-    //TODO: Deadline for storing data.
-    pub(crate) big_transactions: Map<H256, BigTransactionStorage>,
-=======
     pub(crate) current_slot: Slot,
     pub(crate) previous_slot: Option<Slot>,
 
@@ -204,10 +138,10 @@
     pub(crate) accounts_storage: Layer<AccountsStorage>,
     pub(crate) txs_receipts: Layer<TransactionReceipts>,
     pub(crate) txs_in_block: Layer<TransactionsInBlock>,
-    pub(crate) logs: Vec<Log>, // TODO: migrate into storage
+
+    pub(crate) big_transactions: Layer<BigTransactions>,
 
     pub storage: Storage,
->>>>>>> 2c121856
 }
 
 // TODO: move this logic outside
@@ -219,19 +153,6 @@
 }
 
 impl EvmState {
-<<<<<<< HEAD
-    pub fn new() -> Self {
-        Self {
-            accounts: Map::new(),
-            storage: Map::new(),
-            txs_receipts: Map::new(),
-            txs_in_block: Map::new(),
-            big_transactions: Map::new(),
-        }
-    }
-
-=======
->>>>>>> 2c121856
     pub fn freeze(&mut self) {
         debug!("freezing evm state (slot {})", self.current_slot);
         self.dump_all()
@@ -241,17 +162,7 @@
         self.accounts_storage.freeze();
         self.txs_receipts.freeze();
         self.txs_in_block.freeze();
-<<<<<<< HEAD
         self.big_transactions.freeze();
-    }
-
-    pub fn try_fork(&self) -> Option<Self> {
-        let accounts = self.accounts.try_fork()?;
-        let storage = self.storage.try_fork()?;
-        let txs_receipts = self.txs_receipts.try_fork()?;
-        let txs_in_block = self.txs_in_block.try_fork()?;
-        let big_transactions = self.big_transactions.try_fork()?;
-=======
 
         debug!(
             "new slot {} with previous {:?}",
@@ -274,7 +185,7 @@
         let accounts_storage = self.accounts_storage.clone();
         let txs_receipts = self.txs_receipts.clone();
         let txs_in_block = self.txs_in_block.clone();
->>>>>>> 2c121856
+        let big_transactions = self.big_transactions.clone();
 
         Some(Self {
             current_slot: new_slot,
@@ -284,32 +195,18 @@
             accounts_storage,
             txs_receipts,
             txs_in_block,
-<<<<<<< HEAD
             big_transactions,
-=======
-            logs: vec![],
             storage: self.storage.clone(),
->>>>>>> 2c121856
         })
     }
 
-<<<<<<< HEAD
-impl EvmState {
-    // TODO: Replace it by persistent storage
-    pub fn new_not_forget_to_deserialize_later() -> Self {
-        EvmState {
-            accounts: Map::new(),
-            storage: Map::new(),
-            txs_receipts: Map::new(),
-            txs_in_block: Map::new(),
-            big_transactions: Map::new(),
-=======
     #[rustfmt::skip]
     fn dump_all(&mut self) -> anyhow::Result<()> {
         self.accounts.dump_into(&self.storage, self.current_slot)?;
         self.accounts_storage.dump_into(&self.storage, self.current_slot)?;
         self.txs_receipts.dump_into(&self.storage, self.current_slot)?;
         self.txs_in_block.dump_into(&self.storage, self.current_slot)?;
+        self.big_transactions.dump_into(&self.storage, self.current_slot)?;
         Ok(())
     }
 
@@ -366,7 +263,6 @@
             } else {
                 None
             }
->>>>>>> 2c121856
         }
     }
 }
@@ -398,7 +294,7 @@
             accounts_storage: Layer::empty(),
             txs_receipts: Layer::empty(),
             txs_in_block: Layer::empty(),
-            logs: vec![],
+            big_transactions: Layer::empty(),
             storage,
         })
     }
@@ -422,17 +318,15 @@
             .map(Cow::into_owned)
     }
 
+    pub fn get_big_tx(&self, address: H256) -> Option<BigTransactionStorage> {
+        self.lookup(&self.big_transactions, address)
+            .map(Cow::into_owned)
+    }
+
     // NOTE: currently used in benches only
     pub fn set_account(&mut self, address: H160, state: AccountState) {
         self.accounts.insert(address, state);
     }
-
-    // transaction_hash: H256,
-    // transaction_id: u64,
-    // block_num: u64,
-    // address: H160,
-    // data: H256,
-    // topics: Vec<H256>
 
     // TODO: Optimize, using bloom filters.
     // TODO: Check topics query limits <= 4.
@@ -441,7 +335,7 @@
         let mut result = Vec::new();
 
         for (block_id, txs) in (logs_filter.from_block..=logs_filter.to_block)
-            .filter_map(|b| self.txs_in_block.get(&b).cloned().map(|k| (b, k)))
+            .filter_map(|b| self.get_txs_in_block(b).map(|k| (b, k)))
         {
             let txs_in_block = txs
                 .into_iter()
@@ -514,19 +408,6 @@
 
     const SEED: u64 = 1;
 
-<<<<<<< HEAD
-    impl EvmState {
-        pub(crate) fn testing_default() -> EvmState {
-            EvmState {
-                accounts: Default::default(),
-                storage: Default::default(),
-                txs_receipts: Default::default(),
-                txs_in_block: Default::default(),
-                big_transactions: Default::default(),
-                logs: Default::default(),
-            }
-        }
-=======
     #[test]
     fn it_handles_my_own_expectations() {
         let tmp_dir = TmpDir::new("it_handles_my_own_expectations");
@@ -540,7 +421,6 @@
                 .unwrap(),
             None
         );
->>>>>>> 2c121856
     }
 
     fn generate_account_by_seed(seed: u64) -> AccountState {
