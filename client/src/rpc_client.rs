--- conflicted
+++ resolved
@@ -597,41 +597,8 @@
         &self,
         transaction: &Transaction,
     ) -> ClientResult<Signature> {
-<<<<<<< HEAD
-        let signature = self.send_transaction(transaction)?;
-        let recent_blockhash = if uses_durable_nonce(transaction).is_some() {
-            self.get_recent_blockhash_with_commitment(CommitmentConfig::recent())?
-                .value
-                .0
-        } else {
-            transaction.message.recent_blockhash
-        };
-        let status = loop {
-            let status = self.get_signature_status(&signature)?;
-            if status.is_none() {
-                if self
-                    .get_fee_calculator_for_blockhash_with_commitment(
-                        &recent_blockhash,
-                        CommitmentConfig::recent(),
-                    )?
-                    .value
-                    .is_none()
-                {
-                    break status;
-                }
-            } else {
-                break status;
-            }
-            if cfg!(not(test)) {
-                // Retry twice a second
-                sleep(Duration::from_millis(500));
-            }
-        };
-        if let Some(result) = status {
-            match result {
-                Ok(_) => Ok(signature),
-                Err(err) => Err(err.into()),
-=======
+        // TODO: Durable nonce, and check if block was rollbacked
+
         const SEND_RETRIES: usize = 20;
         const STATUS_RETRIES: usize = 20;
 
@@ -647,16 +614,7 @@
                     // Retry twice a second
                     sleep(Duration::from_millis(500));
                 }
->>>>>>> 1b629c1a
             }
-        } else {
-            Err(RpcError::ForUser(
-                "unable to confirm transaction. \
-                                  This can happen in situations such as transaction expiration \
-                                  and insufficient fee-payer funds"
-                    .to_string(),
-            )
-            .into())
         }
 
         return Err(RpcError::ForUser(
@@ -1447,8 +1405,11 @@
     }
 
     pub fn get_evm_balance(&self, address: &evm_state::Address) -> ClientResult<evm_state::U256> {
-        self.send::<evm_rpc::Hex<_>>(RpcRequest::EthGetBalance, json!([evm_rpc::Hex(*address)]))
-            .map(|h| h.0)
+        self.send::<evm_rpc::Hex<_>>(
+            RpcRequest::EthGetBalance,
+            json!([evm_rpc::Hex(*address), "latest"]),
+        )
+        .map(|h| h.0)
     }
 
     pub fn send<T>(&self, request: RpcRequest, params: Value) -> ClientResult<T>
