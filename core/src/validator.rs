--- conflicted
+++ resolved
@@ -1214,11 +1214,7 @@
         error!(
             "Your machine does not have AVX support, please rebuild from source on your machine"
         );
-<<<<<<< HEAD
         abort();
-=======
-        process::exit(1);
->>>>>>> 1b629c1a
     }
 }
 
