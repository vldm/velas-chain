use crate::rpc_response::RpcSimulateTransactionResult;
use derivative::Derivative;
use serde_json::{json, Value};
use solana_sdk::{clock::Slot, pubkey::Pubkey};
use std::fmt;
use thiserror::Error;

#[derive(Debug, PartialEq, Eq, Hash, Clone, Copy)]
pub enum RpcRequest {
    DeregisterNode,
    ValidatorExit,
    GetAccountInfo,
    GetBalance,
    GetBlockTime,
    GetBlockCommitment,
    GetClusterNodes,
    GetConfirmedBlock,
    GetConfirmedBlocks,
    GetConfirmedBlocksWithLimit,
    GetConfirmedSignaturesForAddress,
    GetConfirmedSignaturesForAddress2,
    GetConfirmedTransaction,
    GetEpochInfo,
    GetEpochSchedule,
    GetFeeCalculatorForBlockhash,
    GetFeeRateGovernor,
    GetFees,
    GetFirstAvailableBlock,
    GetGenesisHash,
    GetHealth,
    GetIdentity,
    GetInflationGovernor,
    GetInflationRate,
    GetLargestAccounts,
    GetLeaderSchedule,
    GetMinimumBalanceForRentExemption,
    GetMultipleAccounts,
    GetProgramAccounts,
    GetRecentBlockhash,
<<<<<<< HEAD
    GetSignatureConfirmation,
=======
    GetRecentPerformanceSamples,
>>>>>>> 7e480df9
    GetSnapshotSlot,
    GetSignatureStatuses,
    GetSignatureStatus,
    GetSlot,
    GetMaxRetransmitSlot,
    GetMaxShredInsertSlot,
    GetSlotLeader,
<<<<<<< HEAD
    GetStakeActivation,
=======
    GetSlotLeaders,
>>>>>>> 7e480df9
    GetStorageTurn,
    GetStorageTurnRate,
    GetSlotsPerSegment,
    GetStakeActivation,
    GetStoragePubkeysForSlot,
    GetSupply,
    GetTokenAccountBalance,
    GetTokenAccountsByDelegate,
    GetTokenAccountsByOwner,
    GetTokenSupply,
    GetTokenLargestAccounts,
    GetTotalSupply,
    GetTransactionCount,
    GetVersion,
    GetVoteAccounts,
    GetRecentPerfomanceSamples,
    MinimumLedgerSlot,
    RegisterNode,
    RequestAirdrop,
    SendTransaction,
    SimulateTransaction,
    SignVote,
    SetLogFilter,

    /// EVM scope
    EthGetTransactionCount,
    EthGetBalance,

    EthGetBlockByNumber,
    EthGetBlockByHash,
    EthBlockNumber,
    EthGetStorageAt,
    EthGetCode,
    EthGetTransactionByHash,
    EthGetTransactionReceipt,
    EthCall,
    EthEstimateGas,
    EthGetLogs,

    /// Velas Account scope
    GetVelasAccountsByOperationalKey,
    GetVelasAccountsByOwnerKey,
}

impl fmt::Display for RpcRequest {
    fn fmt(&self, f: &mut fmt::Formatter<'_>) -> fmt::Result {
        let method = match self {
            RpcRequest::DeregisterNode => "deregisterNode",
            RpcRequest::ValidatorExit => "validatorExit",
            RpcRequest::GetAccountInfo => "getAccountInfo",
            RpcRequest::GetBalance => "getBalance",
            RpcRequest::GetBlockCommitment => "getBlockCommitment",
            RpcRequest::GetBlockTime => "getBlockTime",
            RpcRequest::GetClusterNodes => "getClusterNodes",
            RpcRequest::GetConfirmedBlock => "getConfirmedBlock",
            RpcRequest::GetConfirmedBlocks => "getConfirmedBlocks",
            RpcRequest::GetConfirmedBlocksWithLimit => "getConfirmedBlocksWithLimit",
            RpcRequest::GetConfirmedSignaturesForAddress => "getConfirmedSignaturesForAddress",
            RpcRequest::GetConfirmedSignaturesForAddress2 => "getConfirmedSignaturesForAddress2",
            RpcRequest::GetConfirmedTransaction => "getConfirmedTransaction",
            RpcRequest::GetEpochInfo => "getEpochInfo",
            RpcRequest::GetEpochSchedule => "getEpochSchedule",
            RpcRequest::GetFeeCalculatorForBlockhash => "getFeeCalculatorForBlockhash",
            RpcRequest::GetFeeRateGovernor => "getFeeRateGovernor",
            RpcRequest::GetFees => "getFees",
            RpcRequest::GetFirstAvailableBlock => "getFirstAvailableBlock",
            RpcRequest::GetGenesisHash => "getGenesisHash",
            RpcRequest::GetHealth => "getHealth",
            RpcRequest::GetIdentity => "getIdentity",
            RpcRequest::GetInflationGovernor => "getInflationGovernor",
            RpcRequest::GetInflationRate => "getInflationRate",
            RpcRequest::GetLargestAccounts => "getLargestAccounts",
            RpcRequest::GetLeaderSchedule => "getLeaderSchedule",
            RpcRequest::GetMinimumBalanceForRentExemption => "getMinimumBalanceForRentExemption",
            RpcRequest::GetMultipleAccounts => "getMultipleAccounts",
            RpcRequest::GetProgramAccounts => "getProgramAccounts",
            RpcRequest::GetRecentBlockhash => "getRecentBlockhash",
<<<<<<< HEAD
            RpcRequest::GetSignatureConfirmation => "getSignatureConfirmation",
=======
            RpcRequest::GetRecentPerformanceSamples => "getRecentPerformanceSamples",
>>>>>>> 7e480df9
            RpcRequest::GetSnapshotSlot => "getSnapshotSlot",
            RpcRequest::GetSignatureStatuses => "getSignatureStatuses",
            RpcRequest::GetSignatureStatus => "getSignatureStatus",
            RpcRequest::GetSlot => "getSlot",
            RpcRequest::GetMaxRetransmitSlot => "getMaxRetransmitSlot",
            RpcRequest::GetMaxShredInsertSlot => "getMaxShredInsertSlot",
            RpcRequest::GetSlotLeader => "getSlotLeader",
<<<<<<< HEAD
=======
            RpcRequest::GetSlotLeaders => "getSlotLeaders",
>>>>>>> 7e480df9
            RpcRequest::GetStakeActivation => "getStakeActivation",
            RpcRequest::GetStorageTurn => "getStorageTurn",
            RpcRequest::GetStorageTurnRate => "getStorageTurnRate",
            RpcRequest::GetSlotsPerSegment => "getSlotsPerSegment",
            RpcRequest::GetStoragePubkeysForSlot => "getStoragePubkeysForSlot",
            RpcRequest::GetSupply => "getSupply",
            RpcRequest::GetTokenAccountBalance => "getTokenAccountBalance",
            RpcRequest::GetTokenAccountsByDelegate => "getTokenAccountsByDelegate",
            RpcRequest::GetTokenAccountsByOwner => "getTokenAccountsByOwner",
            RpcRequest::GetTokenSupply => "getTokenSupply",
            RpcRequest::GetTotalSupply => "getTotalSupply",
            RpcRequest::GetTokenLargestAccounts => "getTokenLargestAccounts",
            RpcRequest::GetTransactionCount => "getTransactionCount",
            RpcRequest::GetVersion => "getVersion",
            RpcRequest::GetVoteAccounts => "getVoteAccounts",
            RpcRequest::GetRecentPerfomanceSamples => "getRecentPerformanceSamples",
            RpcRequest::MinimumLedgerSlot => "minimumLedgerSlot",
            RpcRequest::RegisterNode => "registerNode",
            RpcRequest::RequestAirdrop => "requestAirdrop",
            RpcRequest::SendTransaction => "sendTransaction",
            RpcRequest::SimulateTransaction => "simulateTransaction",
            RpcRequest::SignVote => "signVote",
            RpcRequest::SetLogFilter => "setLogFilter",
            RpcRequest::EthGetTransactionCount => "eth_getTransactionCount",
            RpcRequest::EthGetBalance => "eth_getBalance",
            RpcRequest::EthGetBlockByNumber => "eth_getBlockByNumber",
            RpcRequest::EthGetBlockByHash => "eth_getBlockByHash",
            RpcRequest::EthBlockNumber => "eth_blockNumber",
            RpcRequest::EthGetStorageAt => "eth_getStorageAt",
            RpcRequest::EthGetCode => "eth_getCode",
            RpcRequest::EthGetTransactionByHash => "eth_getTransactionByHash",
            RpcRequest::EthGetTransactionReceipt => "eth_getTransactionReceipt",
            RpcRequest::EthCall => "eth_call",
            RpcRequest::EthEstimateGas => "eth_estimateGas",
            RpcRequest::EthGetLogs => "eth_getLogs",
            Self::GetVelasAccountsByOperationalKey => "getVelasAccountsByOperationalKey",
            Self::GetVelasAccountsByOwnerKey => "getVelasAccountsByOwnerKey",
        };

        write!(f, "{}", method)
    }
}

pub const MAX_GET_SIGNATURE_STATUSES_QUERY_ITEMS: usize = 256;
pub const MAX_GET_CONFIRMED_SIGNATURES_FOR_ADDRESS_SLOT_RANGE: u64 = 10_000;
pub const MAX_GET_CONFIRMED_BLOCKS_RANGE: u64 = 500_000;
pub const MAX_GET_CONFIRMED_SIGNATURES_FOR_ADDRESS2_LIMIT: usize = 1_000;
pub const MAX_MULTIPLE_ACCOUNTS: usize = 100;
pub const NUM_LARGEST_ACCOUNTS: usize = 20;
pub const MAX_GET_PROGRAM_ACCOUNT_FILTERS: usize = 4;
pub const MAX_GET_SLOT_LEADERS: usize = 5000;

// Validators that are this number of slots behind are considered delinquent
pub const DELINQUENT_VALIDATOR_SLOT_DISTANCE: u64 = 128;

impl RpcRequest {
    pub(crate) fn build_request_json(self, id: u64, params: Value) -> Value {
        let jsonrpc = "2.0";
        json!({
           "jsonrpc": jsonrpc,
           "id": id,
           "method": format!("{}", self),
           "params": params,
        })
    }
}

#[derive(Debug)]
pub enum RpcResponseErrorData {
    Empty,
    SendTransactionPreflightFailure(RpcSimulateTransactionResult),
    NodeUnhealthy { num_slots_behind: Option<Slot> },
}

impl fmt::Display for RpcResponseErrorData {
    fn fmt(&self, f: &mut fmt::Formatter) -> fmt::Result {
        match self {
            RpcResponseErrorData::SendTransactionPreflightFailure(
                RpcSimulateTransactionResult {
                    logs: Some(logs), ..
                },
            ) => {
                if logs.is_empty() {
                    Ok(())
                } else {
                    // Give the user a hint that there is more useful logging information available...
                    write!(f, "[{} log messages]", logs.len())
                }
            }
            _ => Ok(()),
        }
    }
}

#[derive(Derivative, Error)]
#[derivative(Debug)]
pub enum RpcError {
    #[error("RPC request error: {0}")]
    RpcRequestError(String),
    #[error("RPC response error {code}: {message} {data}")]
    RpcResponseError {
        code: i64,
        message: String,
        data: RpcResponseErrorData,
        #[derivative(Debug = "ignore")]
        original_err: serde_json::Value,
    },
    #[error("parse error: expected {0}")]
    ParseError(String), /* "expected" */
    // Anything in a `ForUser` needs to die.  The caller should be
    // deciding what to tell their user
    #[error("{0}")]
    ForUser(String), /* "direct-to-user message" */
}

#[derive(Serialize, Deserialize)]
pub enum TokenAccountsFilter {
    Mint(Pubkey),
    ProgramId(Pubkey),
}

#[cfg(test)]
mod tests {
    use super::*;
    use crate::rpc_config::RpcTokenAccountsFilter;
    use solana_sdk::commitment_config::{CommitmentConfig, CommitmentLevel};

    #[test]
    fn test_build_request_json() {
        let test_request = RpcRequest::GetAccountInfo;
        let addr = json!("deadbeefXjn8o3yroDHxUtKsZZgoy4GPkPPXfouKNHhx");
        let request = test_request.build_request_json(1, json!([addr]));
        assert_eq!(request["method"], "getAccountInfo");
        assert_eq!(request["params"], json!([addr]));

        let test_request = RpcRequest::GetBalance;
        let request = test_request.build_request_json(1, json!([addr]));
        assert_eq!(request["method"], "getBalance");

        let test_request = RpcRequest::GetEpochInfo;
        let request = test_request.build_request_json(1, Value::Null);
        assert_eq!(request["method"], "getEpochInfo");

        let test_request = RpcRequest::GetRecentBlockhash;
        let request = test_request.build_request_json(1, Value::Null);
        assert_eq!(request["method"], "getRecentBlockhash");

        let test_request = RpcRequest::GetFeeCalculatorForBlockhash;
        let request = test_request.build_request_json(1, json!([addr]));
        assert_eq!(request["method"], "getFeeCalculatorForBlockhash");

        let test_request = RpcRequest::GetFeeRateGovernor;
        let request = test_request.build_request_json(1, Value::Null);
        assert_eq!(request["method"], "getFeeRateGovernor");

        let test_request = RpcRequest::GetSlot;
        let request = test_request.build_request_json(1, Value::Null);
        assert_eq!(request["method"], "getSlot");

        let test_request = RpcRequest::GetTransactionCount;
        let request = test_request.build_request_json(1, Value::Null);
        assert_eq!(request["method"], "getTransactionCount");

        let test_request = RpcRequest::RequestAirdrop;
        let request = test_request.build_request_json(1, Value::Null);
        assert_eq!(request["method"], "requestAirdrop");

        let test_request = RpcRequest::SendTransaction;
        let request = test_request.build_request_json(1, Value::Null);
        assert_eq!(request["method"], "sendTransaction");
    }

    #[test]
    fn test_build_request_json_config_options() {
        let commitment_config = CommitmentConfig {
            commitment: CommitmentLevel::Finalized,
        };
        let addr = json!("deadbeefXjn8o3yroDHxUtKsZZgoy4GPkPPXfouKNHhx");

        // Test request with CommitmentConfig and no params
        let test_request = RpcRequest::GetRecentBlockhash;
        let request = test_request.build_request_json(1, json!([commitment_config]));
        assert_eq!(request["params"], json!([commitment_config.clone()]));

        // Test request with CommitmentConfig and params
        let test_request = RpcRequest::GetBalance;
        let request = test_request.build_request_json(1, json!([addr, commitment_config]));
        assert_eq!(request["params"], json!([addr, commitment_config]));

        // Test request with CommitmentConfig and params
        let test_request = RpcRequest::GetTokenAccountsByOwner;
        let mint = solana_sdk::pubkey::new_rand();
        let token_account_filter = RpcTokenAccountsFilter::Mint(mint.to_string());
        let request = test_request
            .build_request_json(1, json!([addr, token_account_filter, commitment_config]));
        assert_eq!(
            request["params"],
            json!([addr, token_account_filter, commitment_config])
        );
    }
}<|MERGE_RESOLUTION|>--- conflicted
+++ resolved
@@ -37,11 +37,7 @@
     GetMultipleAccounts,
     GetProgramAccounts,
     GetRecentBlockhash,
-<<<<<<< HEAD
-    GetSignatureConfirmation,
-=======
     GetRecentPerformanceSamples,
->>>>>>> 7e480df9
     GetSnapshotSlot,
     GetSignatureStatuses,
     GetSignatureStatus,
@@ -49,11 +45,8 @@
     GetMaxRetransmitSlot,
     GetMaxShredInsertSlot,
     GetSlotLeader,
-<<<<<<< HEAD
-    GetStakeActivation,
-=======
     GetSlotLeaders,
->>>>>>> 7e480df9
+    GetSignatureConfirmation,
     GetStorageTurn,
     GetStorageTurnRate,
     GetSlotsPerSegment,
@@ -131,11 +124,7 @@
             RpcRequest::GetMultipleAccounts => "getMultipleAccounts",
             RpcRequest::GetProgramAccounts => "getProgramAccounts",
             RpcRequest::GetRecentBlockhash => "getRecentBlockhash",
-<<<<<<< HEAD
-            RpcRequest::GetSignatureConfirmation => "getSignatureConfirmation",
-=======
             RpcRequest::GetRecentPerformanceSamples => "getRecentPerformanceSamples",
->>>>>>> 7e480df9
             RpcRequest::GetSnapshotSlot => "getSnapshotSlot",
             RpcRequest::GetSignatureStatuses => "getSignatureStatuses",
             RpcRequest::GetSignatureStatus => "getSignatureStatus",
@@ -143,10 +132,8 @@
             RpcRequest::GetMaxRetransmitSlot => "getMaxRetransmitSlot",
             RpcRequest::GetMaxShredInsertSlot => "getMaxShredInsertSlot",
             RpcRequest::GetSlotLeader => "getSlotLeader",
-<<<<<<< HEAD
-=======
             RpcRequest::GetSlotLeaders => "getSlotLeaders",
->>>>>>> 7e480df9
+            RpcRequest::GetSignatureConfirmation => "getSignatureConfirmation",
             RpcRequest::GetStakeActivation => "getStakeActivation",
             RpcRequest::GetStorageTurn => "getStorageTurn",
             RpcRequest::GetStorageTurnRate => "getStorageTurnRate",
