--- conflicted
+++ resolved
@@ -382,6 +382,7 @@
         0,
         1,
         &mut ExecuteTimings::default(),
+        bank.evm_state.read().unwrap().clone(),
     );
     assert_eq!(bank.signature_count(), 1);
 
@@ -660,31 +661,8 @@
                 ..BpfComputeBudget::default()
             }));
         }
-<<<<<<< HEAD
-
-        // Realistic fee_calculator part 1: Fake a single signature by calling
-        // `bank.commit_transactions()` so that the fee calculator in the child bank will be
-        // initialized with a non-zero fee.
-        assert_eq!(bank.signature_count(), 0);
-        let update = bank.evm_state.read().unwrap().clone();
-        bank.commit_transactions(&[], None, &mut [], &[], 0, 1, update);
-        assert_eq!(bank.signature_count(), 1);
-
-        // Advance beyond slot 0 for a slightly more realistic test environment
-        let bank = Arc::new(bank);
-        let bank = Bank::new_from_parent(&bank, bank.collector_id(), bank.slot() + 1);
-        debug!("Bank slot: {}", bank.slot());
-
-        // Realistic fee_calculator part 2: Tick until a new blockhash is produced to pick up the
-        // non-zero fee calculator
-        let last_blockhash = bank.last_blockhash();
-        while last_blockhash == bank.last_blockhash() {
-            bank.register_tick(&Hash::new_unique());
-        }
-=======
         let bank = setup_fee_calculator(bank);
         let slot = bank.slot();
->>>>>>> 7f1368e7
         let last_blockhash = bank.last_blockhash();
         let bank_forks = Arc::new(RwLock::new(BankForks::new(bank)));
         let block_commitment_cache = Arc::new(RwLock::new(
